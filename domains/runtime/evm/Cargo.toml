--- conflicted
+++ resolved
@@ -52,14 +52,9 @@
 sp-core = { default-features = false, git = "https://github.com/subspace/polkadot-sdk", rev = "56f7854d5ca9edcc8ee4b89776d2fcbda910f997" }
 sp-domains = { version = "0.1.0", path = "../../../crates/sp-domains", default-features = false }
 sp-domain-sudo = { version = "0.1.0", path = "../../primitives/domain-sudo", default-features = false }
-<<<<<<< HEAD
+sp-evm-tracker = { version = "0.1.0", path = "../../primitives/evm-tracker", default-features = false }
 sp-genesis-builder = { git = "https://github.com/subspace/polkadot-sdk", rev = "56f7854d5ca9edcc8ee4b89776d2fcbda910f997", default-features = false }
 sp-inherents = { default-features = false, git = "https://github.com/subspace/polkadot-sdk", rev = "56f7854d5ca9edcc8ee4b89776d2fcbda910f997" }
-=======
-sp-evm-tracker = { version = "0.1.0", path = "../../primitives/evm-tracker", default-features = false }
-sp-genesis-builder = { git = "https://github.com/subspace/polkadot-sdk", rev = "94a1a8143a89bbe9f938c1939ff68abc1519a305", default-features = false }
-sp-inherents = { default-features = false, git = "https://github.com/subspace/polkadot-sdk", rev = "94a1a8143a89bbe9f938c1939ff68abc1519a305" }
->>>>>>> 1fb4f41a
 sp-messenger = { version = "0.1.0", default-features = false, path = "../../primitives/messenger" }
 sp-messenger-host-functions = { version = "0.1.0", default-features = false, path = "../../primitives/messenger-host-functions" }
 sp-mmr-primitives = { default-features = false, git = "https://github.com/subspace/polkadot-sdk", rev = "56f7854d5ca9edcc8ee4b89776d2fcbda910f997" }
