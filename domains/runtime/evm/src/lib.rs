#![cfg_attr(not(feature = "std"), no_std)]
// `construct_runtime!` does a lot of recursion and requires us to increase the limit to 256.
#![recursion_limit = "256"]

mod precompiles;

// Make the WASM binary available.
#[cfg(feature = "std")]
include!(concat!(env!("OUT_DIR"), "/wasm_binary.rs"));

use codec::{Decode, Encode};
use domain_runtime_primitives::opaque::Header;
pub use domain_runtime_primitives::{opaque, Balance, BlockNumber, Hash, Nonce};
use domain_runtime_primitives::{MultiAccountId, TryConvertBack, SLOT_DURATION};
use fp_account::EthereumSignature;
use fp_self_contained::SelfContainedCall;
use frame_support::dispatch::{DispatchClass, GetDispatchInfo};
use frame_support::traits::{
    ConstU16, ConstU32, ConstU64, Currency, Everything, FindAuthor, Imbalance, OnFinalize,
    OnUnbalanced, PalletInfoAccess,
};
use frame_support::weights::constants::{
    BlockExecutionWeight, ExtrinsicBaseWeight, ParityDbWeight, WEIGHT_REF_TIME_PER_MILLIS,
    WEIGHT_REF_TIME_PER_SECOND,
};
use frame_support::weights::{ConstantMultiplier, IdentityFee, Weight};
use frame_support::{construct_runtime, parameter_types};
use frame_system::limits::{BlockLength, BlockWeights};
use pallet_ethereum::Call::transact;
use pallet_ethereum::{PostLogContent, Transaction as EthereumTransaction, TransactionStatus};
use pallet_evm::{
    Account as EVMAccount, EnsureAddressNever, EnsureAddressRoot, FeeCalculator,
    IdentityAddressMapping, Runner,
};
use pallet_transporter::EndpointHandler;
use sp_api::impl_runtime_apis;
use sp_core::crypto::KeyTypeId;
use sp_core::storage::StateVersion;
use sp_core::{Get, OpaqueMetadata, H160, H256, U256};
use sp_domains::DomainId;
use sp_messenger::endpoint::{Endpoint, EndpointHandler as EndpointHandlerT, EndpointId};
use sp_messenger::messages::{
    BlockInfo, BlockMessagesWithStorageKey, ChainId, CrossDomainMessage,
    ExtractedStateRootsFromProof, MessageId,
};
use sp_runtime::generic::Era;
use sp_runtime::traits::{
    BlakeTwo256, Block as BlockT, Convert, DispatchInfoOf, Dispatchable, IdentifyAccount,
    IdentityLookup, PostDispatchInfoOf, UniqueSaturatedInto, Verify,
};
use sp_runtime::transaction_validity::{
    TransactionSource, TransactionValidity, TransactionValidityError,
};
use sp_runtime::{
    create_runtime_str, generic, impl_opaque_keys, ApplyExtrinsicResult, ConsensusEngineId,
};
pub use sp_runtime::{MultiAddress, Perbill, Permill, SaturatedConversion};
use sp_std::marker::PhantomData;
use sp_std::prelude::*;
#[cfg(feature = "std")]
use sp_version::NativeVersion;
use sp_version::RuntimeVersion;
use subspace_runtime_primitives::{Moment, SHANNON};

/// Alias to 512-bit hash when used in the context of a transaction signature on the chain.
pub type Signature = EthereumSignature;

/// Some way of identifying an account on the chain. We intentionally make it equivalent
/// to the public key of our transaction signing scheme.
pub type AccountId = <<Signature as Verify>::Signer as IdentifyAccount>::AccountId;

/// The address format for describing accounts.
pub type Address = AccountId;

/// Block type as expected by this runtime.
pub type Block = generic::Block<Header, UncheckedExtrinsic>;

/// A Block signed with a Justification
pub type SignedBlock = generic::SignedBlock<Block>;

/// BlockId type as expected by this runtime.
pub type BlockId = generic::BlockId<Block>;

/// Precompiles we use for EVM
pub type Precompiles = crate::precompiles::Precompiles<Runtime>;

/// The SignedExtension to the basic transaction logic.
pub type SignedExtra = (
    frame_system::CheckNonZeroSender<Runtime>,
    frame_system::CheckSpecVersion<Runtime>,
    frame_system::CheckTxVersion<Runtime>,
    frame_system::CheckGenesis<Runtime>,
    frame_system::CheckMortality<Runtime>,
    frame_system::CheckNonce<Runtime>,
    frame_system::CheckWeight<Runtime>,
    pallet_transaction_payment::ChargeTransactionPayment<Runtime>,
);

/// Unchecked extrinsic type as expected by this runtime.
pub type UncheckedExtrinsic =
    fp_self_contained::UncheckedExtrinsic<Address, RuntimeCall, Signature, SignedExtra>;

/// Extrinsic type that has already been checked.
pub type CheckedExtrinsic =
    fp_self_contained::CheckedExtrinsic<AccountId, RuntimeCall, SignedExtra, H160>;

/// Executive: handles dispatch to the various modules.
pub type Executive = domain_pallet_executive::Executive<
    Runtime,
    Block,
    frame_system::ChainContext<Runtime>,
    Runtime,
    AllPalletsWithSystem,
    Runtime,
>;

impl fp_self_contained::SelfContainedCall for RuntimeCall {
    type SignedInfo = H160;

    fn is_self_contained(&self) -> bool {
        match self {
            RuntimeCall::Ethereum(call) => call.is_self_contained(),
            _ => false,
        }
    }

    fn check_self_contained(&self) -> Option<Result<Self::SignedInfo, TransactionValidityError>> {
        match self {
            RuntimeCall::Ethereum(call) => call.check_self_contained(),
            _ => None,
        }
    }

    fn validate_self_contained(
        &self,
        info: &Self::SignedInfo,
        dispatch_info: &DispatchInfoOf<RuntimeCall>,
        len: usize,
    ) -> Option<TransactionValidity> {
        match self {
            RuntimeCall::Ethereum(call) => call.validate_self_contained(info, dispatch_info, len),
            _ => None,
        }
    }

    fn pre_dispatch_self_contained(
        &self,
        info: &Self::SignedInfo,
        dispatch_info: &DispatchInfoOf<RuntimeCall>,
        len: usize,
    ) -> Option<Result<(), TransactionValidityError>> {
        match self {
            RuntimeCall::Ethereum(call) => {
                call.pre_dispatch_self_contained(info, dispatch_info, len)
            }
            _ => None,
        }
    }

    fn apply_self_contained(
        self,
        info: Self::SignedInfo,
    ) -> Option<sp_runtime::DispatchResultWithInfo<PostDispatchInfoOf<Self>>> {
        match self {
            call @ RuntimeCall::Ethereum(pallet_ethereum::Call::transact { .. }) => {
                Some(call.dispatch(RuntimeOrigin::from(
                    pallet_ethereum::RawOrigin::EthereumTransaction(info),
                )))
            }
            _ => None,
        }
    }
}

impl_opaque_keys! {
    pub struct SessionKeys {
        /// Primarily used for adding the executor authority key into the keystore in the dev mode.
        pub executor: sp_domains::OperatorKey,
    }
}

#[sp_version::runtime_version]
pub const VERSION: RuntimeVersion = RuntimeVersion {
    spec_name: create_runtime_str!("subspace-evm-domain"),
    impl_name: create_runtime_str!("subspace-evm-domain"),
    authoring_version: 0,
    spec_version: 0,
    impl_version: 0,
    apis: RUNTIME_API_VERSIONS,
    transaction_version: 0,
    state_version: 0,
};

/// The existential deposit. Same with the one on primary chain.
pub const EXISTENTIAL_DEPOSIT: Balance = 500 * SHANNON;

/// We assume that ~5% of the block weight is consumed by `on_initialize` handlers. This is
/// used to limit the maximal weight of a single extrinsic.
const AVERAGE_ON_INITIALIZE_RATIO: Perbill = Perbill::from_percent(5);

/// We allow `Normal` extrinsics to fill up the block up to 75%, the rest can be used by
/// `Operational` extrinsics.
const NORMAL_DISPATCH_RATIO: Perbill = Perbill::from_percent(75);
/// We allow for 2000ms of compute with a 6 second average block time.
pub const WEIGHT_MILLISECS_PER_BLOCK: u64 = 2000;
pub const MAXIMUM_BLOCK_WEIGHT: Weight = Weight::from_parts(
    WEIGHT_MILLISECS_PER_BLOCK * WEIGHT_REF_TIME_PER_MILLIS,
    u64::MAX,
);
pub const MAXIMUM_BLOCK_LENGTH: u32 = 5 * 1024 * 1024;

/// The version information used to identify this runtime when compiled natively.
#[cfg(feature = "std")]
pub fn native_version() -> NativeVersion {
    NativeVersion {
        runtime_version: VERSION,
        can_author_with: Default::default(),
    }
}

parameter_types! {
    pub const Version: RuntimeVersion = VERSION;
    pub const BlockHashCount: BlockNumber = 2400;

    // This part is copied from Substrate's `bin/node/runtime/src/lib.rs`.
    //  The `RuntimeBlockLength` and `RuntimeBlockWeights` exist here because the
    // `DeletionWeightLimit` and `DeletionQueueDepth` depend on those to parameterize
    // the lazy contract deletion.
    pub RuntimeBlockLength: BlockLength =
        BlockLength::max_with_normal_ratio(5 * 1024 * 1024, NORMAL_DISPATCH_RATIO);
    pub RuntimeBlockWeights: BlockWeights = BlockWeights::builder()
        .base_block(BlockExecutionWeight::get())
        .for_class(DispatchClass::all(), |weights| {
            weights.base_extrinsic = ExtrinsicBaseWeight::get();
        })
        .for_class(DispatchClass::Normal, |weights| {
            weights.max_total = Some(NORMAL_DISPATCH_RATIO * MAXIMUM_BLOCK_WEIGHT);
        })
        .for_class(DispatchClass::Operational, |weights| {
            weights.max_total = Some(MAXIMUM_BLOCK_WEIGHT);
            // Operational transactions have some extra reserved space, so that they
            // are included even if block reached `MAXIMUM_BLOCK_WEIGHT`.
            weights.reserved = Some(
                MAXIMUM_BLOCK_WEIGHT - NORMAL_DISPATCH_RATIO * MAXIMUM_BLOCK_WEIGHT
            );
        })
        .avg_block_initialization(AVERAGE_ON_INITIALIZE_RATIO)
        .build_or_panic();
    pub const ExtrinsicsRootStateVersion: StateVersion = StateVersion::V1;
}

impl frame_system::Config for Runtime {
    /// The identifier used to distinguish between accounts.
    type AccountId = AccountId;
    /// The aggregated dispatch type that is available for extrinsics.
    type RuntimeCall = RuntimeCall;
    /// The lookup mechanism to get account ID from whatever is passed in dispatchers.
    type Lookup = IdentityLookup<AccountId>;
    /// The type for storing how many extrinsics an account has signed.
    type Nonce = Nonce;
    /// The type for hashing blocks and tries.
    type Hash = Hash;
    /// The hashing algorithm used.
    type Hashing = BlakeTwo256;
    /// The block type.
    type Block = Block;
    /// The ubiquitous event type.
    type RuntimeEvent = RuntimeEvent;
    /// The ubiquitous origin type.
    type RuntimeOrigin = RuntimeOrigin;
    /// Maximum number of block number to block hash mappings to keep (oldest pruned first).
    type BlockHashCount = BlockHashCount;
    /// Runtime version.
    type Version = Version;
    /// Converts a module to an index of this module in the runtime.
    type PalletInfo = PalletInfo;
    /// The data to be stored in an account.
    type AccountData = pallet_balances::AccountData<Balance>;
    /// What to do if a new account is created.
    type OnNewAccount = ();
    /// What to do if an account is fully reaped from the system.
    type OnKilledAccount = ();
    /// The weight of database operations that the runtime can invoke.
    type DbWeight = ParityDbWeight;
    /// The basic call filter to use in dispatchable.
    type BaseCallFilter = Everything;
    /// Weight information for the extrinsics of this pallet.
    type SystemWeightInfo = ();
    /// Block & extrinsics weights: base values and limits.
    type BlockWeights = RuntimeBlockWeights;
    /// The maximum length of a block (in bytes).
    type BlockLength = RuntimeBlockLength;
    type SS58Prefix = ConstU16<2254>;
    /// The action to take on a Runtime Upgrade
    type OnSetCode = ();
    type MaxConsumers = ConstU32<16>;
    type ExtrinsicsRootStateVersion = ExtrinsicsRootStateVersion;
}

impl pallet_timestamp::Config for Runtime {
    /// A timestamp: milliseconds since the unix epoch.
    type Moment = Moment;
    type OnTimestampSet = ();
    type MinimumPeriod = ConstU64<{ SLOT_DURATION / 2 }>;
    type WeightInfo = ();
}

parameter_types! {
    pub const ExistentialDeposit: Balance = EXISTENTIAL_DEPOSIT;
    pub const MaxLocks: u32 = 50;
    pub const MaxReserves: u32 = 50;
}

impl pallet_balances::Config for Runtime {
    type MaxLocks = MaxLocks;
    /// The type for recording an account's balance.
    type Balance = Balance;
    /// The ubiquitous event type.
    type RuntimeEvent = RuntimeEvent;
    type DustRemoval = ();
    type ExistentialDeposit = ExistentialDeposit;
    type AccountStore = System;
    type WeightInfo = pallet_balances::weights::SubstrateWeight<Runtime>;
    type MaxReserves = MaxReserves;
    type ReserveIdentifier = [u8; 8];
    type FreezeIdentifier = ();
    type MaxFreezes = ();
    type RuntimeHoldReason = ();
    type MaxHolds = ();
}

impl pallet_operator_rewards::Config for Runtime {
    type Balance = Balance;
}

type NegativeImbalance = <Balances as Currency<AccountId>>::NegativeImbalance;

/// `ActualPaidFeesHandler` used to collect all the fee in `pallet_operator_rewards`
pub struct ActualPaidFeesHandler;

impl OnUnbalanced<NegativeImbalance> for ActualPaidFeesHandler {
    fn on_unbalanceds<B>(fees_then_tips: impl Iterator<Item = NegativeImbalance>) {
        // Record both actual paid transaction fee and tip in `pallet_operator_rewards`
        for fee in fees_then_tips {
            OperatorRewards::note_operator_rewards(fee.peek());
        }
    }
}

parameter_types! {
    pub const TransactionByteFee: Balance = 1;
    pub const OperationalFeeMultiplier: u8 = 5;
}

impl pallet_transaction_payment::Config for Runtime {
    type RuntimeEvent = RuntimeEvent;
    type OnChargeTransaction =
        pallet_transaction_payment::CurrencyAdapter<Balances, ActualPaidFeesHandler>;
    type WeightToFee = IdentityFee<Balance>;
    type LengthToFee = ConstantMultiplier<Balance, TransactionByteFee>;
    type FeeMultiplierUpdate = ();
    type OperationalFeeMultiplier = OperationalFeeMultiplier;
}

impl domain_pallet_executive::Config for Runtime {
    type RuntimeEvent = RuntimeEvent;
    type WeightInfo = domain_pallet_executive::weights::SubstrateWeight<Runtime>;
}

impl pallet_sudo::Config for Runtime {
    type RuntimeEvent = RuntimeEvent;
    type RuntimeCall = RuntimeCall;
    type WeightInfo = pallet_sudo::weights::SubstrateWeight<Runtime>;
}

parameter_types! {
    pub const RelayConfirmationDepth: BlockNumber = 18;
    pub SelfChainId: ChainId = SelfDomainId::self_domain_id().into();
}

pub struct OnXDMRewards;

impl sp_messenger::OnXDMRewards<Balance> for OnXDMRewards {
    fn on_xdm_rewards(rewards: Balance) {
        OperatorRewards::note_operator_rewards(rewards)
    }
}

impl pallet_messenger::Config for Runtime {
    type RuntimeEvent = RuntimeEvent;
    type SelfChainId = SelfChainId;

    fn get_endpoint_handler(endpoint: &Endpoint) -> Option<Box<dyn EndpointHandlerT<MessageId>>> {
        if endpoint == &Endpoint::Id(TransporterEndpointId::get()) {
            Some(Box::new(EndpointHandler(PhantomData::<Runtime>)))
        } else {
            None
        }
    }

    type Currency = Balances;
    type DomainInfo = ();
    type ConfirmationDepth = RelayConfirmationDepth;
    type WeightInfo = pallet_messenger::weights::SubstrateWeight<Runtime>;
    type WeightToFee = IdentityFee<Balance>;
    type OnXDMRewards = OnXDMRewards;
}

impl<C> frame_system::offchain::SendTransactionTypes<C> for Runtime
where
    RuntimeCall: From<C>,
{
    type Extrinsic = UncheckedExtrinsic;
    type OverarchingCall = RuntimeCall;
}

parameter_types! {
    pub const TransporterEndpointId: EndpointId = 1;
}

pub struct AccountId20Converter;

impl Convert<AccountId, MultiAccountId> for AccountId20Converter {
    fn convert(account_id: AccountId) -> MultiAccountId {
        MultiAccountId::AccountId20(account_id.into())
    }
}

impl TryConvertBack<AccountId, MultiAccountId> for AccountId20Converter {
    fn try_convert_back(multi_account_id: MultiAccountId) -> Option<AccountId> {
        match multi_account_id {
            MultiAccountId::AccountId20(acc) => Some(AccountId::from(acc)),
            _ => None,
        }
    }
}

impl pallet_transporter::Config for Runtime {
    type RuntimeEvent = RuntimeEvent;
    type SelfChainId = SelfChainId;
    type SelfEndpointId = TransporterEndpointId;
    type Currency = Balances;
    type Sender = Messenger;
    type AccountIdConverter = AccountId20Converter;
    type WeightInfo = pallet_transporter::weights::SubstrateWeight<Runtime>;
}

impl pallet_evm_chain_id::Config for Runtime {}

pub struct FindAuthorTruncated;

impl FindAuthor<H160> for FindAuthorTruncated {
    fn find_author<'a, I>(_digests: I) -> Option<H160>
    where
        I: 'a + IntoIterator<Item = (ConsensusEngineId, &'a [u8])>,
    {
        // TODO: returns the executor reward address once we start collecting them
        None
    }
}

/// Current approximation of the gas/s consumption considering
/// EVM execution over compiled WASM (on 4.4Ghz CPU).
/// Given the 500ms Weight, from which 75% only are used for transactions,
/// the total EVM execution gas limit is: GAS_PER_SECOND * 0.500 * 0.75 ~= 15_000_000.
pub const GAS_PER_SECOND: u64 = 40_000_000;

/// Approximate ratio of the amount of Weight per Gas.
/// u64 works for approximations because Weight is a very small unit compared to gas.
pub const WEIGHT_PER_GAS: u64 = WEIGHT_REF_TIME_PER_SECOND.saturating_div(GAS_PER_SECOND);

parameter_types! {
    /// EVM gas limit
    pub BlockGasLimit: U256 = U256::from(
        NORMAL_DISPATCH_RATIO * MAXIMUM_BLOCK_WEIGHT.ref_time() / WEIGHT_PER_GAS
    );
    pub PrecompilesValue: Precompiles = Precompiles::default();
    pub WeightPerGas: Weight = Weight::from_parts(WEIGHT_PER_GAS, 0);
}

type InnerEVMCurrencyAdapter = pallet_evm::EVMCurrencyAdapter<Balances, ()>;

// Implementation of [`pallet_transaction_payment::OnChargeTransaction`] that charges evm transaction
// fees from the transaction sender and collect all the fees (including both the base fee and tip) in
// `pallet_operator_rewards`
pub struct EVMCurrencyAdapter;

impl pallet_evm::OnChargeEVMTransaction<Runtime> for EVMCurrencyAdapter {
    type LiquidityInfo = Option<NegativeImbalance>;

    fn withdraw_fee(
        who: &H160,
        fee: U256,
    ) -> Result<Self::LiquidityInfo, pallet_evm::Error<Runtime>> {
        InnerEVMCurrencyAdapter::withdraw_fee(who, fee)
    }

    fn correct_and_deposit_fee(
        who: &H160,
        corrected_fee: U256,
        base_fee: U256,
        already_withdrawn: Self::LiquidityInfo,
    ) -> Self::LiquidityInfo {
        if already_withdrawn.is_some() {
            // Record the evm actual transaction fee
            OperatorRewards::note_operator_rewards(corrected_fee.as_u128());
        }

        <InnerEVMCurrencyAdapter as pallet_evm::OnChargeEVMTransaction<
            Runtime,
        >>::correct_and_deposit_fee(who, corrected_fee, base_fee, already_withdrawn)
    }

    fn pay_priority_fee(tip: Self::LiquidityInfo) {
        <InnerEVMCurrencyAdapter as pallet_evm::OnChargeEVMTransaction<Runtime>>::pay_priority_fee(
            tip,
        );
    }
}

impl pallet_evm::Config for Runtime {
    type FeeCalculator = BaseFee;
    type GasWeightMapping = pallet_evm::FixedGasWeightMapping<Self>;
    type WeightPerGas = WeightPerGas;
    type BlockHashMapping = pallet_ethereum::EthereumBlockHashMapping<Self>;
    type CallOrigin = EnsureAddressRoot<AccountId>;
    type WithdrawOrigin = EnsureAddressNever<AccountId>;
    type AddressMapping = IdentityAddressMapping;
    type Currency = Balances;
    type RuntimeEvent = RuntimeEvent;
    type PrecompilesType = Precompiles;
    type PrecompilesValue = PrecompilesValue;
    type ChainId = EVMChainId;
    type BlockGasLimit = BlockGasLimit;
    type Runner = pallet_evm::runner::stack::Runner<Self>;
    type OnChargeTransaction = EVMCurrencyAdapter;
    type OnCreate = ();
    type FindAuthor = FindAuthorTruncated;
    type GasLimitPovSizeRatio = ();
    type Timestamp = Timestamp;
    type WeightInfo = pallet_evm::weights::SubstrateWeight<Self>;
}

parameter_types! {
    pub const PostOnlyBlockHash: PostLogContent = PostLogContent::OnlyBlockHash;
}

impl pallet_ethereum::Config for Runtime {
    type RuntimeEvent = RuntimeEvent;
    type StateRoot = pallet_ethereum::IntermediateStateRoot<Self>;
    type PostLogContent = PostOnlyBlockHash;
    type ExtraDataLength = ConstU32<30>;
}

parameter_types! {
    pub BoundDivision: U256 = U256::from(1024);
}

parameter_types! {
    pub DefaultBaseFeePerGas: U256 = U256::from(1_000_000_000);
    // mark it to 5% increments on beyond target weight.
    pub DefaultElasticity: Permill = Permill::from_parts(50_000);
}

pub struct BaseFeeThreshold;

impl pallet_base_fee::BaseFeeThreshold for BaseFeeThreshold {
    fn lower() -> Permill {
        Permill::zero()
    }
    fn ideal() -> Permill {
        Permill::from_parts(500_000)
    }
    fn upper() -> Permill {
        Permill::from_parts(1_000_000)
    }
}

impl pallet_base_fee::Config for Runtime {
    type RuntimeEvent = RuntimeEvent;
    type Threshold = BaseFeeThreshold;
    type DefaultBaseFeePerGas = DefaultBaseFeePerGas;
    type DefaultElasticity = DefaultElasticity;
}

impl pallet_domain_id::Config for Runtime {}

// Create the runtime by composing the FRAME pallets that were previously configured.
//
// NOTE: Currently domain runtime does not naturally support the pallets with inherent extrinsics.
construct_runtime!(
    pub struct Runtime {
        // System support stuff.
        System: frame_system = 0,
        // Note: Ensure index of the timestamp matches with the index of timestamp on Consensus
        //  so that consensus can constructed encoded extrinsic that matches with Domain encoded
        //  extrinsic.
        Timestamp: pallet_timestamp = 1,
        ExecutivePallet: domain_pallet_executive = 2,

        // monetary stuff
        Balances: pallet_balances = 20,
        TransactionPayment: pallet_transaction_payment = 21,

        // messenger stuff
        // Note: Indexes should match with indexes on other chains and domains
        Messenger: pallet_messenger = 60,
        Transporter: pallet_transporter = 61,

        // evm stuff
        Ethereum: pallet_ethereum = 80,
        EVM: pallet_evm = 81,
        EVMChainId: pallet_evm_chain_id = 82,
        BaseFee: pallet_base_fee = 83,

        // domain instance stuff
        SelfDomainId: pallet_domain_id = 90,
        OperatorRewards: pallet_operator_rewards = 91,

        // Sudo account
        Sudo: pallet_sudo = 100,
    }
);

#[derive(Clone, Default)]
pub struct TransactionConverter;

impl fp_rpc::ConvertTransaction<UncheckedExtrinsic> for TransactionConverter {
    fn convert_transaction(&self, transaction: pallet_ethereum::Transaction) -> UncheckedExtrinsic {
        UncheckedExtrinsic::new_unsigned(
            pallet_ethereum::Call::<Runtime>::transact { transaction }.into(),
        )
    }
}

impl fp_rpc::ConvertTransaction<opaque::UncheckedExtrinsic> for TransactionConverter {
    fn convert_transaction(
        &self,
        transaction: pallet_ethereum::Transaction,
    ) -> opaque::UncheckedExtrinsic {
        let extrinsic = UncheckedExtrinsic::new_unsigned(
            pallet_ethereum::Call::<Runtime>::transact { transaction }.into(),
        );
        let encoded = extrinsic.encode();
        opaque::UncheckedExtrinsic::decode(&mut &encoded[..])
            .expect("Encoded extrinsic is always valid")
    }
}

fn extract_xdm_proof_state_roots(
    encoded_ext: Vec<u8>,
) -> Option<ExtractedStateRootsFromProof<BlockNumber, Hash, Hash>> {
    if let Ok(ext) = UncheckedExtrinsic::decode(&mut encoded_ext.as_slice()) {
        match &ext.0.function {
            RuntimeCall::Messenger(pallet_messenger::Call::relay_message { msg }) => {
                msg.extract_state_roots_from_proof::<BlakeTwo256>()
            }
            RuntimeCall::Messenger(pallet_messenger::Call::relay_message_response { msg }) => {
                msg.extract_state_roots_from_proof::<BlakeTwo256>()
            }
            _ => None,
        }
    } else {
        None
    }
}

fn extract_signer_inner<Lookup>(
    ext: &UncheckedExtrinsic,
    lookup: &Lookup,
) -> Option<Result<AccountId, TransactionValidityError>>
where
    Lookup: sp_runtime::traits::Lookup<Source = Address, Target = AccountId>,
{
    if ext.0.function.is_self_contained() {
        ext.0
            .function
            .check_self_contained()
            .map(|signed_info| signed_info.map(|signer| signer.into()))
    } else {
        ext.0
            .signature
            .as_ref()
            .map(|(signed, _, _)| lookup.lookup(*signed).map_err(|e| e.into()))
    }
}

pub fn extract_signer(
    extrinsics: Vec<UncheckedExtrinsic>,
) -> Vec<(Option<opaque::AccountId>, UncheckedExtrinsic)> {
    let lookup = frame_system::ChainContext::<Runtime>::default();

    extrinsics
        .into_iter()
        .map(|extrinsic| {
            let maybe_signer =
                extract_signer_inner(&extrinsic, &lookup).and_then(|account_result| {
                    account_result.ok().map(|account_id| account_id.encode())
                });
            (maybe_signer, extrinsic)
        })
        .collect()
}

<<<<<<< HEAD
fn storage_value_key(pallet_prefix: &str, value_name: &str) -> Vec<u8> {
    let pallet_hash = sp_io::hashing::twox_128(pallet_prefix.as_bytes());
    let storage_hash = sp_io::hashing::twox_128(value_name.as_bytes());

    let mut final_key = vec![0u8; 32];
    final_key[..16].copy_from_slice(&pallet_hash);
    final_key[16..].copy_from_slice(&storage_hash);

    final_key
=======
#[cfg(feature = "runtime-benchmarks")]
mod benches {
    frame_benchmarking::define_benchmarks!(
        [frame_benchmarking, BaselineBench::<Runtime>]
        [frame_system, SystemBench::<Runtime>]
        [domain_pallet_executive, ExecutivePallet]
    );
>>>>>>> 9465ad08
}

impl_runtime_apis! {
    impl sp_api::Core<Block> for Runtime {
        fn version() -> RuntimeVersion {
            VERSION
        }

        fn execute_block(block: Block) {
            Executive::execute_block(block)
        }

        fn initialize_block(header: &<Block as BlockT>::Header) {
            Executive::initialize_block(header)
        }
    }

    impl sp_api::Metadata<Block> for Runtime {
        fn metadata() -> OpaqueMetadata {
            OpaqueMetadata::new(Runtime::metadata().into())
        }

        fn metadata_at_version(version: u32) -> Option<OpaqueMetadata> {
            Runtime::metadata_at_version(version)
        }

        fn metadata_versions() -> sp_std::vec::Vec<u32> {
            Runtime::metadata_versions()
        }
    }

    impl sp_block_builder::BlockBuilder<Block> for Runtime {
        fn apply_extrinsic(extrinsic: <Block as BlockT>::Extrinsic) -> ApplyExtrinsicResult {
            Executive::apply_extrinsic(extrinsic)
        }

        fn finalize_block() -> <Block as BlockT>::Header {
            Executive::finalize_block()
        }

        fn inherent_extrinsics(data: sp_inherents::InherentData) -> Vec<<Block as BlockT>::Extrinsic> {
            data.create_extrinsics()
        }

        fn check_inherents(
            block: Block,
            data: sp_inherents::InherentData,
        ) -> sp_inherents::CheckInherentsResult {
            data.check_extrinsics(&block)
        }
    }

    impl sp_transaction_pool::runtime_api::TaggedTransactionQueue<Block> for Runtime {
        fn validate_transaction(
            source: TransactionSource,
            tx: <Block as BlockT>::Extrinsic,
            block_hash: <Block as BlockT>::Hash,
        ) -> TransactionValidity {
            Executive::validate_transaction(source, tx, block_hash)
        }
    }

    impl sp_offchain::OffchainWorkerApi<Block> for Runtime {
        fn offchain_worker(header: &<Block as BlockT>::Header) {
            Executive::offchain_worker(header)
        }
    }

    impl sp_session::SessionKeys<Block> for Runtime {
        fn generate_session_keys(seed: Option<Vec<u8>>) -> Vec<u8> {
            SessionKeys::generate(seed)
        }

        fn decode_session_keys(
            encoded: Vec<u8>,
        ) -> Option<Vec<(Vec<u8>, KeyTypeId)>> {
            SessionKeys::decode_into_raw_public_keys(&encoded)
        }
    }

    impl frame_system_rpc_runtime_api::AccountNonceApi<Block, AccountId, Nonce> for Runtime {
        fn account_nonce(account: AccountId) -> Nonce {
            System::account_nonce(account)
        }
    }

    impl pallet_transaction_payment_rpc_runtime_api::TransactionPaymentApi<Block, Balance> for Runtime {
        fn query_info(
            uxt: <Block as BlockT>::Extrinsic,
            len: u32,
        ) -> pallet_transaction_payment_rpc_runtime_api::RuntimeDispatchInfo<Balance> {
            TransactionPayment::query_info(uxt, len)
        }
        fn query_fee_details(
            uxt: <Block as BlockT>::Extrinsic,
            len: u32,
        ) -> pallet_transaction_payment::FeeDetails<Balance> {
            TransactionPayment::query_fee_details(uxt, len)
        }
        fn query_weight_to_fee(weight: Weight) -> Balance {
            TransactionPayment::weight_to_fee(weight)
        }
        fn query_length_to_fee(length: u32) -> Balance {
            TransactionPayment::length_to_fee(length)
        }
    }

    impl domain_runtime_primitives::DomainCoreApi<Block> for Runtime {
        fn extract_signer(
            extrinsics: Vec<<Block as BlockT>::Extrinsic>,
        ) -> Vec<(Option<opaque::AccountId>, <Block as BlockT>::Extrinsic)> {
            extract_signer(extrinsics)
        }

        fn is_within_tx_range(
            extrinsic: &<Block as BlockT>::Extrinsic,
            bundle_vrf_hash: &subspace_core_primitives::U256,
            tx_range: &subspace_core_primitives::U256
        ) -> bool {
            use subspace_core_primitives::U256;
            use subspace_core_primitives::crypto::blake3_hash;

            let lookup = frame_system::ChainContext::<Runtime>::default();
            if let Some(signer) = extract_signer_inner(extrinsic, &lookup).and_then(|account_result| {
                    account_result.ok().map(|account_id| account_id.encode())
                }) {
                // Check if the signer Id hash is within the tx range
                let signer_id_hash = U256::from_be_bytes(blake3_hash(&signer.encode()));
                sp_domains::signer_in_tx_range(bundle_vrf_hash, &signer_id_hash, tx_range)
            } else {
                // Unsigned transactions are always in the range.
                true
            }
        }

        fn intermediate_roots() -> Vec<[u8; 32]> {
            ExecutivePallet::intermediate_roots()
        }

        fn initialize_block_with_post_state_root(header: &<Block as BlockT>::Header) -> Vec<u8> {
            Executive::initialize_block(header);
            Executive::storage_root()
        }

        fn apply_extrinsic_with_post_state_root(extrinsic: <Block as BlockT>::Extrinsic) -> Vec<u8> {
            let _ = Executive::apply_extrinsic(extrinsic);
            Executive::storage_root()
        }

        fn construct_set_code_extrinsic(code: Vec<u8>) -> Vec<u8> {
            UncheckedExtrinsic::new_unsigned(
                domain_pallet_executive::Call::set_code {
                    code
                }.into()
            ).encode()
        }

        fn check_transaction_validity(
            uxt: &<Block as BlockT>::Extrinsic,
            block_number: BlockNumber,
            block_hash: <Block as BlockT>::Hash
        ) -> Result<(), domain_runtime_primitives::CheckTxValidityError> {
            let lookup = frame_system::ChainContext::<Runtime>::default();
            let maybe_signer_info = extract_signer_inner(uxt, &lookup);

            if let Some(signer_info) = maybe_signer_info {
                let signer = signer_info.map_err(|tx_validity_error| {
                    domain_runtime_primitives::CheckTxValidityError::UnableToExtractSigner {
                        error: tx_validity_error
                    }
                })?;

                let tx_validity =
                    Executive::validate_transaction(TransactionSource::External, uxt.clone(), block_hash);

                tx_validity.map(|_| ()).map_err(|tx_validity_error| {
                    let era_in_tx = Self::extrinsic_era(uxt).expect("we already checked existence of signature during signer extraction above; qed");

                    let mut storage_keys = sp_std::vec![
                        frame_system::BlockHash::<Runtime>::hashed_key_for(BlockNumber::from(0u32)),
                        storage_value_key(System::name(), "Number"),
                        frame_system::Account::<Runtime>::hashed_key_for(signer),
                        pallet_transaction_payment::NextFeeMultiplier::<Runtime>::hashed_key().to_vec()
                    ];

                    match era_in_tx {
                        Era::Immortal => {},
                        Era::Mortal {..} => {
                            let birth_number = era_in_tx.birth(block_number.saturated_into::<u64>()).saturated_into::<BlockNumber>();
                            storage_keys.push(frame_system::BlockHash::<Runtime>::hashed_key_for(birth_number));
                        }
                    }
                    domain_runtime_primitives::CheckTxValidityError::InvalidTransaction {
                        error: tx_validity_error,
                        storage_keys,
                    }
                })
            } else {
                Ok(())
            }
        }

        fn storage_keys_for_verifying_transaction_validity(
            who: opaque::AccountId,
            block_number: BlockNumber,
            maybe_tx_era: Option<Era>
        ) -> Result<Vec<Vec<u8>>, domain_runtime_primitives::VerifyTxValidityError> {
            let sender = AccountId::decode(&mut who.as_slice())
                .map_err(|_| domain_runtime_primitives::VerifyTxValidityError::FailedToDecodeAccountId)?;

            let mut storage_keys = sp_std::vec![
                frame_system::BlockHash::<Runtime>::hashed_key_for(BlockNumber::from(0u32)),
                storage_value_key(System::name(), "Number"),
                frame_system::Account::<Runtime>::hashed_key_for(sender),
                pallet_transaction_payment::NextFeeMultiplier::<Runtime>::hashed_key().to_vec()
            ];

            match maybe_tx_era {
                None | Some(Era::Immortal) => Ok(storage_keys),
                Some(mortal_era) => {
                    let birth_number = mortal_era.birth(block_number.saturated_into::<u64>()).saturated_into::<BlockNumber>();
                    storage_keys.push(frame_system::BlockHash::<Runtime>::hashed_key_for(birth_number));
                    Ok(storage_keys)
                }
            }
        }

        fn extrinsic_era(
          extrinsic: &<Block as BlockT>::Extrinsic
        ) -> Option<Era> {
            extrinsic.0.signature.as_ref().map(|(_, _, extra)| extra.4.0)
        }

        fn extrinsic_weight(ext: &<Block as BlockT>::Extrinsic) -> Weight {
            ext.get_dispatch_info().weight
        }

        fn block_rewards() -> Balance {
            OperatorRewards::block_rewards()
        }
    }

    impl domain_runtime_primitives::InherentExtrinsicApi<Block> for Runtime {
        fn construct_inherent_timestamp_extrinsic(moment: Moment) -> <Block as BlockT>::Extrinsic {
            UncheckedExtrinsic::new_unsigned(
                pallet_timestamp::Call::set{ now: moment }.into()
            )
        }
    }

    impl sp_messenger::MessengerApi<Block, BlockNumber> for Runtime {
        fn extract_xdm_proof_state_roots(
            extrinsic: Vec<u8>,
        ) -> Option<ExtractedStateRootsFromProof<BlockNumber, <Block as BlockT>::Hash, <Block as BlockT>::Hash>> {
            extract_xdm_proof_state_roots(extrinsic)
        }

        fn is_domain_info_confirmed(
            _domain_id: DomainId,
            _domain_block_info: BlockInfo<BlockNumber, <Block as BlockT>::Hash>,
            _domain_state_root: <Block as BlockT>::Hash,
        ) -> bool{
            // not valid on evm domain
            false
        }
    }

    impl sp_messenger::RelayerApi<Block, BlockNumber> for Runtime {
        fn chain_id() -> ChainId {
            SelfChainId::get()
        }

        fn relay_confirmation_depth() -> BlockNumber {
            RelayConfirmationDepth::get()
        }

        fn block_messages() -> BlockMessagesWithStorageKey {
            Messenger::get_block_messages()
        }

        fn outbox_message_unsigned(msg: CrossDomainMessage<BlockNumber, <Block as BlockT>::Hash, <Block as BlockT>::Hash>) -> Option<<Block as BlockT>::Extrinsic> {
            Messenger::outbox_message_unsigned(msg)
        }

        fn inbox_response_message_unsigned(msg: CrossDomainMessage<BlockNumber, <Block as BlockT>::Hash, <Block as BlockT>::Hash>) -> Option<<Block as BlockT>::Extrinsic> {
            Messenger::inbox_response_message_unsigned(msg)
        }

        fn should_relay_outbox_message(dst_chain_id: ChainId, msg_id: MessageId) -> bool {
            Messenger::should_relay_outbox_message(dst_chain_id, msg_id)
        }

        fn should_relay_inbox_message_response(dst_chain_id: ChainId, msg_id: MessageId) -> bool {
            Messenger::should_relay_inbox_message_response(dst_chain_id, msg_id)
        }
    }

    impl fp_rpc::EthereumRuntimeRPCApi<Block> for Runtime {
        fn chain_id() -> u64 {
            <Runtime as pallet_evm::Config>::ChainId::get()
        }

        fn account_basic(address: H160) -> EVMAccount {
            let (account, _) = EVM::account_basic(&address);
            account
        }

        fn gas_price() -> U256 {
            let (gas_price, _) = <Runtime as pallet_evm::Config>::FeeCalculator::min_gas_price();
            gas_price
        }

        fn account_code_at(address: H160) -> Vec<u8> {
            pallet_evm::AccountCodes::<Runtime>::get(address)
        }

        fn author() -> H160 {
            <pallet_evm::Pallet<Runtime>>::find_author()
        }

        fn storage_at(address: H160, index: U256) -> H256 {
            let mut tmp = [0u8; 32];
            index.to_big_endian(&mut tmp);
            pallet_evm::AccountStorages::<Runtime>::get(address, H256::from_slice(&tmp[..]))
        }

        fn call(
            from: H160,
            to: H160,
            data: Vec<u8>,
            value: U256,
            gas_limit: U256,
            max_fee_per_gas: Option<U256>,
            max_priority_fee_per_gas: Option<U256>,
            nonce: Option<U256>,
            estimate: bool,
            access_list: Option<Vec<(H160, Vec<H256>)>>,
        ) -> Result<pallet_evm::CallInfo, sp_runtime::DispatchError> {
            let config = if estimate {
                let mut config = <Runtime as pallet_evm::Config>::config().clone();
                config.estimate = true;
                Some(config)
            } else {
                None
            };

            let is_transactional = false;
            let validate = true;
            let weight_limit = None;
            let proof_size_base_cost = None;
            let evm_config = config.as_ref().unwrap_or(<Runtime as pallet_evm::Config>::config());
            <Runtime as pallet_evm::Config>::Runner::call(
                from,
                to,
                data,
                value,
                gas_limit.unique_saturated_into(),
                max_fee_per_gas,
                max_priority_fee_per_gas,
                nonce,
                access_list.unwrap_or_default(),
                is_transactional,
                validate,
                weight_limit,
                proof_size_base_cost,
                evm_config,
            ).map_err(|err| err.error.into())
        }

        fn create(
            from: H160,
            data: Vec<u8>,
            value: U256,
            gas_limit: U256,
            max_fee_per_gas: Option<U256>,
            max_priority_fee_per_gas: Option<U256>,
            nonce: Option<U256>,
            estimate: bool,
            access_list: Option<Vec<(H160, Vec<H256>)>>,
        ) -> Result<pallet_evm::CreateInfo, sp_runtime::DispatchError> {
            let config = if estimate {
                let mut config = <Runtime as pallet_evm::Config>::config().clone();
                config.estimate = true;
                Some(config)
            } else {
                None
            };

            let is_transactional = false;
            let validate = true;
            let weight_limit = None;
            let proof_size_base_cost = None;
            let evm_config = config.as_ref().unwrap_or(<Runtime as pallet_evm::Config>::config());
            <Runtime as pallet_evm::Config>::Runner::create(
                from,
                data,
                value,
                gas_limit.unique_saturated_into(),
                max_fee_per_gas,
                max_priority_fee_per_gas,
                nonce,
                access_list.unwrap_or_default(),
                is_transactional,
                validate,
                weight_limit,
                proof_size_base_cost,
                evm_config,
            ).map_err(|err| err.error.into())
        }

        fn current_transaction_statuses() -> Option<Vec<TransactionStatus>> {
            pallet_ethereum::CurrentTransactionStatuses::<Runtime>::get()
        }

        fn current_block() -> Option<pallet_ethereum::Block> {
            pallet_ethereum::CurrentBlock::<Runtime>::get()
        }

        fn current_receipts() -> Option<Vec<pallet_ethereum::Receipt>> {
            pallet_ethereum::CurrentReceipts::<Runtime>::get()
        }

        fn current_all() -> (
            Option<pallet_ethereum::Block>,
            Option<Vec<pallet_ethereum::Receipt>>,
            Option<Vec<TransactionStatus>>
        ) {
            (
                pallet_ethereum::CurrentBlock::<Runtime>::get(),
                pallet_ethereum::CurrentReceipts::<Runtime>::get(),
                pallet_ethereum::CurrentTransactionStatuses::<Runtime>::get()
            )
        }

        fn extrinsic_filter(
            xts: Vec<<Block as BlockT>::Extrinsic>,
        ) -> Vec<EthereumTransaction> {
            xts.into_iter().filter_map(|xt| match xt.0.function {
                RuntimeCall::Ethereum(transact { transaction }) => Some(transaction),
                _ => None
            }).collect::<Vec<EthereumTransaction>>()
        }

        fn elasticity() -> Option<Permill> {
            Some(pallet_base_fee::Elasticity::<Runtime>::get())
        }

        fn gas_limit_multiplier_support() {}

        fn pending_block(
            xts: Vec<<Block as BlockT>::Extrinsic>,
        ) -> (Option<pallet_ethereum::Block>, Option<Vec<TransactionStatus>>) {
            for ext in xts.into_iter() {
                let _ = Executive::apply_extrinsic(ext);
            }

            Ethereum::on_finalize(System::block_number() + 1);

            (
                pallet_ethereum::CurrentBlock::<Runtime>::get(),
                pallet_ethereum::CurrentTransactionStatuses::<Runtime>::get()
            )
        }
    }

    impl fp_rpc::ConvertTransactionRuntimeApi<Block> for Runtime {
        fn convert_transaction(transaction: EthereumTransaction) -> <Block as BlockT>::Extrinsic {
            UncheckedExtrinsic::new_unsigned(
                pallet_ethereum::Call::<Runtime>::transact { transaction }.into(),
            )
        }
    }

    #[cfg(feature = "runtime-benchmarks")]
    impl frame_benchmarking::Benchmark<Block> for Runtime {
        fn benchmark_metadata(extra: bool) -> (
            Vec<frame_benchmarking::BenchmarkList>,
            Vec<frame_support::traits::StorageInfo>,
        ) {
            use frame_benchmarking::{baseline, Benchmarking, BenchmarkList};
            use frame_support::traits::StorageInfoTrait;
            use frame_system_benchmarking::Pallet as SystemBench;
            use baseline::Pallet as BaselineBench;

            let mut list = Vec::<BenchmarkList>::new();

            list_benchmarks!(list, extra);

            let storage_info = AllPalletsWithSystem::storage_info();

            (list, storage_info)
        }

        fn dispatch_benchmark(
            config: frame_benchmarking::BenchmarkConfig
        ) -> Result<Vec<frame_benchmarking::BenchmarkBatch>, sp_runtime::RuntimeString> {
            use frame_benchmarking::{baseline, Benchmarking, BenchmarkBatch};
            use sp_storage::TrackedStorageKey;
            use frame_system_benchmarking::Pallet as SystemBench;
            use frame_support::traits::WhitelistedStorageKeys;
            use baseline::Pallet as BaselineBench;

            impl frame_system_benchmarking::Config for Runtime {}
            impl baseline::Config for Runtime {}

            let whitelist: Vec<TrackedStorageKey> = AllPalletsWithSystem::whitelisted_storage_keys();

            let mut batches = Vec::<BenchmarkBatch>::new();
            let params = (&config, &whitelist);

            add_benchmarks!(params, batches);

            if batches.is_empty() { return Err("Benchmark not found for this pallet.".into()) }
            Ok(batches)
        }
    }
}<|MERGE_RESOLUTION|>--- conflicted
+++ resolved
@@ -702,7 +702,6 @@
         .collect()
 }
 
-<<<<<<< HEAD
 fn storage_value_key(pallet_prefix: &str, value_name: &str) -> Vec<u8> {
     let pallet_hash = sp_io::hashing::twox_128(pallet_prefix.as_bytes());
     let storage_hash = sp_io::hashing::twox_128(value_name.as_bytes());
@@ -712,7 +711,8 @@
     final_key[16..].copy_from_slice(&storage_hash);
 
     final_key
-=======
+}
+
 #[cfg(feature = "runtime-benchmarks")]
 mod benches {
     frame_benchmarking::define_benchmarks!(
@@ -720,7 +720,6 @@
         [frame_system, SystemBench::<Runtime>]
         [domain_pallet_executive, ExecutivePallet]
     );
->>>>>>> 9465ad08
 }
 
 impl_runtime_apis! {
