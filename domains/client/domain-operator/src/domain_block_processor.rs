use crate::aux_schema::{BundleMismatchType, ReceiptMismatchInfo};
use crate::fraud_proof::{find_trace_mismatch, FraudProofGenerator};
use crate::parent_chain::ParentChainInterface;
use crate::utils::{DomainBlockImportNotification, DomainImportNotificationSinks};
use crate::ExecutionReceiptFor;
use codec::{Decode, Encode};
use domain_block_builder::{BlockBuilder, BuiltBlock, RecordProof};
use domain_block_preprocessor::inherents::get_inherent_data;
use domain_block_preprocessor::PreprocessResult;
use domain_runtime_primitives::DomainCoreApi;
use sc_client_api::{AuxStore, BlockBackend, Finalizer, ProofProvider};
use sc_consensus::{
    BlockImportParams, ForkChoiceStrategy, ImportResult, SharedBlockImport, StateAction,
    StorageChanges,
};
use sp_api::{NumberFor, ProvideRuntimeApi};
use sp_blockchain::{HashAndNumber, HeaderBackend, HeaderMetadata};
use sp_consensus::{BlockOrigin, SyncOracle};
use sp_core::traits::CodeExecutor;
use sp_core::H256;
use sp_domains::fraud_proof::FraudProof;
use sp_domains::merkle_tree::MerkleTree;
use sp_domains::{BundleValidity, DomainId, DomainsApi, ExecutionReceipt};
use sp_runtime::traits::{Block as BlockT, Header as HeaderT, One, Zero};
use sp_runtime::Digest;
use std::cmp::Ordering;
use std::collections::VecDeque;
use std::sync::Arc;

struct DomainBlockBuildResult<Block>
where
    Block: BlockT,
{
    header_number: NumberFor<Block>,
    header_hash: Block::Hash,
    state_root: Block::Hash,
    extrinsics_root: Block::Hash,
}

pub(crate) struct DomainBlockResult<Block, CBlock>
where
    Block: BlockT,
    CBlock: BlockT,
{
    pub header_hash: Block::Hash,
    pub header_number: NumberFor<Block>,
    pub execution_receipt: ExecutionReceiptFor<Block, CBlock>,
}

/// An abstracted domain block processor.
pub(crate) struct DomainBlockProcessor<Block, CBlock, Client, CClient, Backend>
where
    Block: BlockT,
    CBlock: BlockT,
{
    pub(crate) domain_id: DomainId,
    pub(crate) domain_created_at: NumberFor<CBlock>,
    pub(crate) client: Arc<Client>,
    pub(crate) consensus_client: Arc<CClient>,
    pub(crate) backend: Arc<Backend>,
    pub(crate) domain_confirmation_depth: NumberFor<Block>,
    pub(crate) block_import: SharedBlockImport<Block>,
    pub(crate) import_notification_sinks: DomainImportNotificationSinks<Block, CBlock>,
}

impl<Block, CBlock, Client, CClient, Backend> Clone
    for DomainBlockProcessor<Block, CBlock, Client, CClient, Backend>
where
    Block: BlockT,
    CBlock: BlockT,
{
    fn clone(&self) -> Self {
        Self {
            domain_id: self.domain_id,
            domain_created_at: self.domain_created_at,
            client: self.client.clone(),
            consensus_client: self.consensus_client.clone(),
            backend: self.backend.clone(),
            domain_confirmation_depth: self.domain_confirmation_depth,
            block_import: self.block_import.clone(),
            import_notification_sinks: self.import_notification_sinks.clone(),
        }
    }
}

/// A list of consensus blocks waiting to be processed by operator on each imported consensus block
/// notification.
///
/// Usually, each new domain block is built on top of the current best domain block, with the block
/// content extracted from the incoming consensus block. However, an incoming imported consensus block
/// notification can also imply multiple pending consensus blocks in case of the consensus chain re-org.
#[derive(Debug)]
pub(crate) struct PendingConsensusBlocks<Block: BlockT, CBlock: BlockT> {
    /// Base block used to build new domain blocks derived from the consensus blocks below.
    pub initial_parent: (Block::Hash, NumberFor<Block>),
    /// Pending consensus blocks that need to be processed sequentially.
    pub consensus_imports: Vec<HashAndNumber<CBlock>>,
}

impl<Block, CBlock, Client, CClient, Backend>
    DomainBlockProcessor<Block, CBlock, Client, CClient, Backend>
where
    Block: BlockT,
    CBlock: BlockT,
    NumberFor<CBlock>: Into<NumberFor<Block>>,
    Block::Hash: Into<H256>,
    Client: HeaderBackend<Block>
        + BlockBackend<Block>
        + AuxStore
        + ProvideRuntimeApi<Block>
        + Finalizer<Block, Backend>
        + 'static,
    Client::Api:
        DomainCoreApi<Block> + sp_block_builder::BlockBuilder<Block> + sp_api::ApiExt<Block>,
    CClient: HeaderBackend<CBlock>
        + HeaderMetadata<CBlock, Error = sp_blockchain::Error>
        + BlockBackend<CBlock>
        + ProvideRuntimeApi<CBlock>
        + 'static,
    CClient::Api: DomainsApi<CBlock, NumberFor<Block>, Block::Hash> + 'static,
    Backend: sc_client_api::Backend<Block> + 'static,
{
    /// Returns a list of consensus blocks waiting to be processed if any.
    ///
    /// It's possible to have multiple pending consensus blocks that need to be processed in case
    /// the consensus chain re-org occurs.
    pub(crate) fn pending_imported_consensus_blocks(
        &self,
        consensus_block_hash: CBlock::Hash,
        consensus_block_number: NumberFor<CBlock>,
    ) -> sp_blockchain::Result<Option<PendingConsensusBlocks<Block, CBlock>>> {
        match consensus_block_number.cmp(&(self.domain_created_at + One::one())) {
            // Consensus block at `domain_created_at + 1` is the first block that possibly contains
            // bundle, thus we can safely skip any consensus block that is smaller than this block.
            Ordering::Less => return Ok(None),
            // For consensus block at `domain_created_at + 1` use the genesis domain block as the
            // initial parent block directly to avoid further processing.
            Ordering::Equal => {
                return Ok(Some(PendingConsensusBlocks {
                    initial_parent: (self.client.info().genesis_hash, Zero::zero()),
                    consensus_imports: vec![HashAndNumber {
                        hash: consensus_block_hash,
                        number: consensus_block_number,
                    }],
                }));
            }
            // For consensus block > `domain_created_at + 1`, there is potential existing fork
            // thus we need to handle it carefully as following.
            Ordering::Greater => {}
        }

        let best_hash = self.client.info().best_hash;
        let best_number = self.client.info().best_number;

        // When there are empty consensus blocks multiple consensus block could map to the same
        // domain block, thus use `latest_consensus_block_hash_for` to find the latest consensus
        // block that map to the best domain block.
        let consensus_block_hash_for_best_domain_hash =
            match crate::aux_schema::latest_consensus_block_hash_for(&*self.backend, &best_hash)? {
                // If the auxiliary storage is empty and the best domain block is the genesis block
                // this consensus block could be the first block being processed thus just use the
                // consensus block at `domain_created_at` directly, otherwise the auxiliary storage
                // is expected to be non-empty thus return an error.
                //
                // NOTE: it is important to check the auxiliary storage first before checking if it
                // is the genesis block otherwise we may repeatedly processing the empty consensus
                // block, see https://github.com/subspace/subspace/issues/1763 for more detail.
                None if best_number.is_zero() => self
                    .consensus_client
                    .hash(self.domain_created_at)?
                    .ok_or_else(|| {
                        sp_blockchain::Error::Backend(format!(
                            "Consensus hash for block #{} not found",
                            self.domain_created_at
                        ))
                    })?,
                None => {
                    return Err(sp_blockchain::Error::Backend(format!(
                        "Consensus hash for domain hash #{best_number},{best_hash} not found"
                    )));
                }
                Some(b) => b,
            };

        let consensus_from = consensus_block_hash_for_best_domain_hash;
        let consensus_to = consensus_block_hash;

        if consensus_from == consensus_to {
            tracing::debug!("Consensus block {consensus_block_hash:?} has already been processed");
            return Ok(None);
        }

        let route =
            sp_blockchain::tree_route(&*self.consensus_client, consensus_from, consensus_to)?;

        let retracted = route.retracted();
        let enacted = route.enacted();

        tracing::trace!(
            ?retracted,
            ?enacted,
            common_block = ?route.common_block(),
            "Calculating PendingConsensusBlocks on #{best_number},{best_hash:?}"
        );

        match (retracted.is_empty(), enacted.is_empty()) {
            (true, false) => {
                // New tip, A -> B
                Ok(Some(PendingConsensusBlocks {
                    initial_parent: (best_hash, best_number),
                    consensus_imports: enacted.to_vec(),
                }))
            }
            (false, true) => {
                tracing::debug!("Consensus blocks {retracted:?} have been already processed");
                Ok(None)
            }
            (true, true) => {
                unreachable!(
                    "Tree route is not empty as `consensus_from` and `consensus_to` in tree_route() \
                    are checked above to be not the same; qed",
                );
            }
            (false, false) => {
                let (common_block_number, common_block_hash) =
                    (route.common_block().number, route.common_block().hash);

                // The `common_block` is smaller than the consensus block that the domain was created at, thus
                // we can safely skip any consensus block that is smaller than `domain_created_at` and start at
                // the consensus block `domain_created_at + 1`, which the first block that possibly contains bundle,
                // and use the genesis domain block as the initial parent block.
                if common_block_number <= self.domain_created_at {
                    let consensus_imports = enacted
                        .iter()
                        .skip_while(|block| block.number <= self.domain_created_at)
                        .cloned()
                        .collect();
                    return Ok(Some(PendingConsensusBlocks {
                        initial_parent: (self.client.info().genesis_hash, Zero::zero()),
                        consensus_imports,
                    }));
                }

                // Get the domain block that is derived from the common consensus block and use it as
                // the initial domain parent block
                let domain_block_hash: Block::Hash = crate::aux_schema::best_domain_hash_for(
                    &*self.client,
                    &common_block_hash,
                )?
                    .ok_or_else(
                        || {
                            sp_blockchain::Error::Backend(format!(
                                "Hash of domain block derived from consensus block #{common_block_number},{common_block_hash} not found"
                            ))
                        },
                    )?;
                let parent_header = self.client.header(domain_block_hash)?.ok_or_else(|| {
                    sp_blockchain::Error::Backend(format!(
                        "Domain block header for #{domain_block_hash:?} not found",
                    ))
                })?;

                Ok(Some(PendingConsensusBlocks {
                    initial_parent: (parent_header.hash(), *parent_header.number()),
                    consensus_imports: enacted.to_vec(),
                }))
            }
        }
    }

    pub(crate) async fn process_domain_block(
        &self,
        (consensus_block_hash, consensus_block_number): (CBlock::Hash, NumberFor<CBlock>),
        (parent_hash, parent_number): (Block::Hash, NumberFor<Block>),
        preprocess_result: PreprocessResult<Block>,
        inherent_digests: Digest,
    ) -> Result<DomainBlockResult<Block, CBlock>, sp_blockchain::Error> {
        let PreprocessResult {
            extrinsics,
            bundles,
        } = preprocess_result;

        // Although the domain block intuitively ought to use the same fork choice
        // from the corresponding consensus block, it's fine to forcibly always use
        // the longest chain for simplicity as we manually build the domain branches
        // by following the consensus chain branches. Due to the possibility of domain
        // branch transitioning to a lower fork caused by the change that a consensus block
        // can possibility produce no domain block, it's important to note that now we
        // need to ensure the consensus block built from the latest consensus block is the
        // new best domain block after processing each imported consensus block.
        let fork_choice = ForkChoiceStrategy::LongestChain;
        let inherent_data = get_inherent_data::<_, _, Block>(
            self.consensus_client.clone(),
            consensus_block_hash,
            parent_hash,
            self.domain_id,
        )
        .await?;

        let DomainBlockBuildResult {
            extrinsics_root,
            state_root,
            header_number,
            header_hash,
        } = self
            .build_and_import_block(
                parent_hash,
                parent_number,
                extrinsics,
                fork_choice,
<<<<<<< HEAD
                digests,
                inherent_data,
=======
                inherent_digests,
>>>>>>> 5d06efec
            )
            .await?;

        tracing::debug!(
            "Built new domain block #{header_number},{header_hash} from \
            consensus block #{consensus_block_number},{consensus_block_hash} \
            on top of parent domain block #{parent_number},{parent_hash}"
        );

        // if let Some(to_finalize_block_number) =
        //     header_number.checked_sub(&self.domain_confirmation_depth)
        // {
        //     if to_finalize_block_number > self.client.info().finalized_number {
        //         let to_finalize_block_hash =
        //             self.client.hash(to_finalize_block_number)?.ok_or_else(|| {
        //                 sp_blockchain::Error::Backend(format!(
        //                     "Header for #{to_finalize_block_number} not found"
        //                 ))
        //             })?;
        //         self.client
        //             .finalize_block(to_finalize_block_hash, None, true)?;
        //         tracing::debug!("Successfully finalized block: #{to_finalize_block_number},{to_finalize_block_hash}");
        //     }
        // }

        let mut roots = self.client.runtime_api().intermediate_roots(header_hash)?;

        let encoded_state_root = state_root
            .encode()
            .try_into()
            .expect("State root uses the same Block hash type which must fit into [u8; 32]; qed");

        roots.push(encoded_state_root);

        let trace_root = MerkleTree::from_leaves(&roots).root().ok_or_else(|| {
            sp_blockchain::Error::Application(Box::from("Failed to get merkle root of trace"))
        })?;
        let trace: Vec<<Block as BlockT>::Hash> = roots
            .into_iter()
            .map(|r| {
                Block::Hash::decode(&mut r.as_slice())
                    .expect("Storage root uses the same Block hash type; qed")
            })
            .collect();

        tracing::trace!(
            ?trace,
            ?trace_root,
            "Trace root calculated for #{header_number},{header_hash}"
        );

        let parent_receipt = if parent_number.is_zero() {
            let genesis_hash = self.client.info().genesis_hash;
            let genesis_header = self.client.header(genesis_hash)?.ok_or_else(|| {
                sp_blockchain::Error::Backend(format!(
                    "Domain block header for #{genesis_hash:?} not found",
                ))
            })?;
            ExecutionReceipt::genesis(
                *genesis_header.state_root(),
                (*genesis_header.extrinsics_root()).into(),
                genesis_hash,
            )
        } else {
            crate::load_execution_receipt_by_domain_hash::<Block, CBlock, _>(
                &*self.client,
                parent_hash,
                parent_number,
            )?
        };

        // Get the accumulated transaction fee of all transactions included in the block
        // and used as the operator reward
        let total_rewards = self.client.runtime_api().block_rewards(header_hash)?;

        let execution_receipt = ExecutionReceipt {
            domain_block_number: header_number,
            domain_block_hash: header_hash,
            domain_block_extrinsic_root: extrinsics_root.into(),
            parent_domain_block_receipt_hash: parent_receipt.hash(),
            consensus_block_number,
            consensus_block_hash,
            inboxed_bundles: bundles,
            final_state_root: state_root,
            execution_trace: trace,
            execution_trace_root: sp_core::H256(trace_root),
            total_rewards,
        };

        Ok(DomainBlockResult {
            header_hash,
            header_number,
            execution_receipt,
        })
    }

    async fn build_and_import_block(
        &self,
        parent_hash: Block::Hash,
        parent_number: NumberFor<Block>,
        extrinsics: VecDeque<Block::Extrinsic>,
        fork_choice: ForkChoiceStrategy,
<<<<<<< HEAD
        digests: Digest,
        inherent_data: sp_inherents::InherentData,
=======
        inherent_digests: Digest,
>>>>>>> 5d06efec
    ) -> Result<DomainBlockBuildResult<Block>, sp_blockchain::Error> {
        let block_builder = BlockBuilder::new(
            &*self.client,
            parent_hash,
            parent_number,
            RecordProof::No,
            inherent_digests,
            &*self.backend,
            extrinsics,
            inherent_data,
        )?;

        let BuiltBlock {
            block,
            storage_changes,
            proof: _,
        } = block_builder.build()?;

        let (header, body) = block.deconstruct();
        let state_root = *header.state_root();
        let extrinsics_root = *header.extrinsics_root();
        let header_hash = header.hash();
        let header_number = *header.number();

        let block_import_params = {
            let mut import_block = BlockImportParams::new(BlockOrigin::Own, header);
            import_block.body = Some(body);
            import_block.state_action =
                StateAction::ApplyChanges(StorageChanges::Changes(storage_changes));
            import_block.fork_choice = Some(fork_choice);
            import_block
        };
        self.import_domain_block(block_import_params).await?;

        Ok(DomainBlockBuildResult {
            header_hash,
            header_number,
            state_root,
            extrinsics_root,
        })
    }

    pub(crate) async fn import_domain_block(
        &self,
        block_import_params: BlockImportParams<Block>,
    ) -> Result<(), sp_blockchain::Error> {
        let (header_number, header_hash, parent_hash) = (
            *block_import_params.header.number(),
            block_import_params.header.hash(),
            *block_import_params.header.parent_hash(),
        );

        let import_result = (*self.block_import)
            .write()
            .await
            .import_block(block_import_params)
            .await?;

        match import_result {
            ImportResult::Imported(..) => {}
            ImportResult::AlreadyInChain => {
                tracing::debug!("Block #{header_number},{header_hash:?} is already in chain");
            }
            ImportResult::KnownBad => {
                return Err(sp_consensus::Error::ClientImport(format!(
                    "Bad block #{header_number}({header_hash:?})"
                ))
                .into());
            }
            ImportResult::UnknownParent => {
                return Err(sp_consensus::Error::ClientImport(format!(
                    "Block #{header_number}({header_hash:?}) has an unknown parent: {parent_hash:?}"
                ))
                .into());
            }
            ImportResult::MissingState => {
                return Err(sp_consensus::Error::ClientImport(format!(
                    "Parent state of block #{header_number}({header_hash:?}) is missing, parent: {parent_hash:?}"
                ))
                    .into());
            }
        }

        Ok(())
    }

    pub(crate) fn on_consensus_block_processed(
        &self,
        consensus_block_hash: CBlock::Hash,
        domain_block_result: Option<DomainBlockResult<Block, CBlock>>,
        head_receipt_number: NumberFor<Block>,
    ) -> sp_blockchain::Result<()> {
        let domain_hash = match domain_block_result {
            Some(DomainBlockResult {
                header_hash,
                header_number: _,
                execution_receipt,
            }) => {
                crate::aux_schema::write_execution_receipt::<_, Block, CBlock>(
                    &*self.client,
                    head_receipt_number,
                    &execution_receipt,
                )?;

                // Notify the imported domain block when the receipt processing is done.
                let domain_import_notification = DomainBlockImportNotification {
                    domain_block_hash: header_hash,
                    consensus_block_hash,
                };

                self.import_notification_sinks.lock().retain(|sink| {
                    sink.unbounded_send(domain_import_notification.clone())
                        .is_ok()
                });

                header_hash
            }
            None => {
                // No new domain block produced, thus this consensus block should map to the same
                // domain block as its parent block
                let consensus_header = self
                    .consensus_client
                    .header(consensus_block_hash)?
                    .ok_or_else(|| {
                        sp_blockchain::Error::Backend(format!(
                            "Header for consensus block {consensus_block_hash:?} not found"
                        ))
                    })?;
                if *consensus_header.number() > self.domain_created_at + One::one() {
                    let consensus_parent_hash = consensus_header.parent_hash();
                    crate::aux_schema::best_domain_hash_for(&*self.client, consensus_parent_hash)?
                        .ok_or_else(|| {
                        sp_blockchain::Error::Backend(format!(
                            "Domain hash for consensus block {consensus_parent_hash:?} not found",
                        ))
                    })?
                } else {
                    self.client.info().genesis_hash
                }
            }
        };

        crate::aux_schema::track_domain_hash_and_consensus_hash(
            &*self.client,
            domain_hash,
            consensus_block_hash,
        )?;

        Ok(())
    }
}

// Find the first mismatch of the `InboxedBundle` in the `ER::bundles` list
pub(crate) fn find_inboxed_bundles_mismatch<Block, CBlock>(
    local_receipt: &ExecutionReceiptFor<Block, CBlock>,
    external_receipt: &ExecutionReceiptFor<Block, CBlock>,
) -> Result<Option<ReceiptMismatchInfo<CBlock::Hash>>, sp_blockchain::Error>
where
    Block: BlockT,
    CBlock: BlockT,
{
    if local_receipt.inboxed_bundles == external_receipt.inboxed_bundles {
        return Ok(None);
    }

    // The `bundles_extrinsics_roots` should be checked in the runtime when the consensus block is
    // constructed/imported thus the `external_receipt` must have the same `bundles_extrinsics_roots`
    //
    // NOTE: this also check `local_receipt.inboxed_bundles` and `external_receipt.inboxed_bundles`
    // have the same length
    if local_receipt.bundles_extrinsics_roots() != external_receipt.bundles_extrinsics_roots() {
        return Err(sp_blockchain::Error::Application(format!(
            "Found mismatch of `ER::bundles_extrinsics_roots`, this should not happen, local: {:?}, external: {:?}",
            local_receipt.bundles_extrinsics_roots(),
            external_receipt.bundles_extrinsics_roots(),
        ).into()));
    }

    // Get the first mismatch of `ER::bundles`
    let (bundle_index, (local_bundle, external_bundle)) = local_receipt
        .inboxed_bundles
        .iter()
        .zip(external_receipt.inboxed_bundles.iter())
        .enumerate()
        .find(|(_, (local_bundle, external_bundle))| local_bundle != external_bundle)
        .expect(
            "The `local_receipt.inboxed_bundles` and `external_receipt.inboxed_bundles` are checked to have the \
            same length and being non-equal; qed",
        );

    // The `local_bundle` and `external_bundle` are checked to have the same `extrinsic_root`
    // thus they must being mismatch due to bundle validity
    let mismatch_type = match (local_bundle.bundle.clone(), external_bundle.bundle.clone()) {
        (
            BundleValidity::Invalid(local_invalid_type),
            BundleValidity::Invalid(external_invalid_type),
        ) => {
            match local_invalid_type
                .extrinsic_index()
                .cmp(&external_invalid_type.extrinsic_index())
            {
                // A bundle can contains multiple invalid extrinsics thus consider the first invalid extrinsic
                // as the mismatch.
                Ordering::Less => BundleMismatchType::TrueInvalid(local_invalid_type),
                Ordering::Greater => BundleMismatchType::FalseInvalid(external_invalid_type),
                // If both the `local_invalid_type` and `external_invalid_type` point to the same extrinsic,
                // the extrinsic can be considered as invalid due to multiple `invalid_type` (i.e. an extrinsic
                // can be `OutOfRangeTx` and `InvalidXDM` at the same time) thus use the checking order and
                // consider the first check as the mismatch.
                Ordering::Equal => match local_invalid_type.checking_order().cmp(&external_invalid_type.checking_order()) {
                    Ordering::Less => BundleMismatchType::TrueInvalid(local_invalid_type),
                    Ordering::Greater => BundleMismatchType::FalseInvalid(external_invalid_type),
                    Ordering::Equal => unreachable!(
                        "bundle validity must be different as the local/external bundle are checked to be different \
                        and they have the same `extrinsic_root`"
                    ),
                },
            }
        }
        (BundleValidity::Valid(_), BundleValidity::Valid(_)) => BundleMismatchType::Valid,
        (BundleValidity::Valid(_), BundleValidity::Invalid(invalid_type)) => {
            BundleMismatchType::FalseInvalid(invalid_type)
        }
        (BundleValidity::Invalid(invalid_type), BundleValidity::Valid(_)) => {
            BundleMismatchType::TrueInvalid(invalid_type)
        }
    };

    Ok(Some(ReceiptMismatchInfo::Bundles {
        mismatch_type,
        bundle_index: bundle_index as u32,
        consensus_block_hash: local_receipt.consensus_block_hash,
    }))
}

pub(crate) struct ReceiptsChecker<
    Block,
    Client,
    CBlock,
    CClient,
    Backend,
    E,
    ParentChain,
    ParentChainBlock,
> {
    pub(crate) domain_id: DomainId,
    pub(crate) client: Arc<Client>,
    pub(crate) consensus_client: Arc<CClient>,
    pub(crate) consensus_network_sync_oracle: Arc<dyn SyncOracle + Send + Sync>,
    pub(crate) fraud_proof_generator:
        FraudProofGenerator<Block, CBlock, Client, CClient, Backend, E>,
    pub(crate) parent_chain: ParentChain,
    pub(crate) _phantom: std::marker::PhantomData<ParentChainBlock>,
}

impl<Block, CBlock, Client, CClient, Backend, E, ParentChain, ParentChainBlock> Clone
    for ReceiptsChecker<Block, CBlock, Client, CClient, Backend, E, ParentChain, ParentChainBlock>
where
    Block: BlockT,
    ParentChain: Clone,
{
    fn clone(&self) -> Self {
        Self {
            domain_id: self.domain_id,
            client: self.client.clone(),
            consensus_client: self.consensus_client.clone(),
            consensus_network_sync_oracle: self.consensus_network_sync_oracle.clone(),
            fraud_proof_generator: self.fraud_proof_generator.clone(),
            parent_chain: self.parent_chain.clone(),
            _phantom: self._phantom,
        }
    }
}

impl<Block, Client, CBlock, CClient, Backend, E, ParentChain, ParentChainBlock>
    ReceiptsChecker<Block, Client, CBlock, CClient, Backend, E, ParentChain, ParentChainBlock>
where
    Block: BlockT,
    CBlock: BlockT,
    ParentChainBlock: BlockT,
    NumberFor<CBlock>: Into<NumberFor<Block>>,
    Client: HeaderBackend<Block>
        + BlockBackend<Block>
        + ProofProvider<Block>
        + AuxStore
        + ProvideRuntimeApi<Block>
        + 'static,
    Client::Api:
        DomainCoreApi<Block> + sp_block_builder::BlockBuilder<Block> + sp_api::ApiExt<Block>,
    CClient: HeaderBackend<CBlock>
        + BlockBackend<CBlock>
        + ProofProvider<CBlock>
        + ProvideRuntimeApi<CBlock>
        + 'static,
    CClient::Api: DomainsApi<CBlock, NumberFor<Block>, Block::Hash>,
    Backend: sc_client_api::Backend<Block> + 'static,
    E: CodeExecutor,
    ParentChain: ParentChainInterface<Block, ParentChainBlock>,
{
    pub(crate) fn check_state_transition(
        &self,
        parent_chain_block_hash: ParentChainBlock::Hash,
    ) -> sp_blockchain::Result<()> {
        let extrinsics = self.parent_chain.block_body(parent_chain_block_hash)?;

        let receipts = self
            .parent_chain
            .extract_receipts(parent_chain_block_hash, extrinsics.clone())?;

        let fraud_proofs = self
            .parent_chain
            .extract_fraud_proofs(parent_chain_block_hash, extrinsics)?;

        self.check_receipts(parent_chain_block_hash, receipts, fraud_proofs)?;

        Ok(())
    }

    pub(crate) async fn submit_fraud_proof(
        &self,
        parent_chain_block_hash: ParentChainBlock::Hash,
    ) -> sp_blockchain::Result<()> {
        if self.consensus_network_sync_oracle.is_major_syncing() {
            tracing::debug!(
                "Skip reporting unconfirmed bad receipt as the consensus node is still major syncing..."
            );
            return Ok(());
        }

        // Submit fraud proof for the first unconfirmed incorrect ER.
        let oldest_receipt_number = self
            .parent_chain
            .oldest_receipt_number(parent_chain_block_hash)?;
        crate::aux_schema::prune_expired_bad_receipts(&*self.client, oldest_receipt_number)?;

        if let Some(fraud_proof) = self
            .create_fraud_proof_for_first_unconfirmed_bad_receipt()
            .await?
        {
            self.parent_chain.submit_fraud_proof_unsigned(fraud_proof)?;
        }

        Ok(())
    }

    fn check_receipts(
        &self,
        parent_chain_block_hash: ParentChainBlock::Hash,
        receipts: Vec<ExecutionReceiptFor<Block, ParentChainBlock>>,
        fraud_proofs: Vec<FraudProof<NumberFor<ParentChainBlock>, ParentChainBlock::Hash>>,
    ) -> Result<(), sp_blockchain::Error> {
        let mut bad_receipts_to_write = vec![];

        for execution_receipt in receipts.iter() {
            // Skip check for genesis receipt as it is generated on the domain instantiation by
            // the consensus chain.
            if execution_receipt.domain_block_number.is_zero() {
                continue;
            }

            let consensus_block_hash = execution_receipt.consensus_block_hash;

            let local_receipt = crate::aux_schema::load_execution_receipt::<
                _,
                Block,
                ParentChainBlock,
            >(&*self.client, consensus_block_hash)?
            .ok_or(sp_blockchain::Error::Backend(format!(
                "Receipt for consensus block #{},{consensus_block_hash} not found",
                execution_receipt.consensus_block_number
            )))?;

            if let Some(receipt_mismatch_info) = find_inboxed_bundles_mismatch::<
                Block,
                ParentChainBlock,
            >(&local_receipt, execution_receipt)?
            {
                bad_receipts_to_write.push((
                    execution_receipt.consensus_block_number,
                    execution_receipt.hash(),
                    receipt_mismatch_info,
                ));

                continue;
            }

            if execution_receipt.domain_block_extrinsic_root
                != local_receipt.domain_block_extrinsic_root
            {
                bad_receipts_to_write.push((
                    execution_receipt.consensus_block_number,
                    execution_receipt.hash(),
                    ReceiptMismatchInfo::DomainExtrinsicsRoot {
                        consensus_block_hash,
                    },
                ));
                continue;
            }

            if let Some(trace_mismatch_index) = find_trace_mismatch(
                &local_receipt.execution_trace,
                &execution_receipt.execution_trace,
            ) {
                bad_receipts_to_write.push((
                    execution_receipt.consensus_block_number,
                    execution_receipt.hash(),
                    (trace_mismatch_index, consensus_block_hash).into(),
                ));
                continue;
            }

            if execution_receipt.total_rewards != local_receipt.total_rewards {
                bad_receipts_to_write.push((
                    execution_receipt.consensus_block_number,
                    execution_receipt.hash(),
                    ReceiptMismatchInfo::TotalRewards {
                        consensus_block_hash,
                    },
                ));
            }

            if execution_receipt.domain_block_hash != local_receipt.domain_block_hash {
                bad_receipts_to_write.push((
                    execution_receipt.consensus_block_number,
                    execution_receipt.hash(),
                    ReceiptMismatchInfo::DomainBlockHash {
                        consensus_block_hash,
                    },
                ));
            }
        }

        // Use the `parent_chain_parent_hash` to get the `bad_receipt` because fraud proof already pruned the bad
        // receipt in `parent_chain_block_hash`
        let parent_chain_parent_hash = self.parent_chain.parent_hash(parent_chain_block_hash)?;
        let mut bad_receipts_to_delete = vec![];
        for fraud_proof in fraud_proofs {
            let bad_receipt_hash = fraud_proof.bad_receipt_hash();
            if let Some(bad_receipt) = self
                .parent_chain
                .execution_receipt(parent_chain_parent_hash, bad_receipt_hash)?
            {
                // In order to not delete a receipt which was just inserted, accumulate the write&delete operations
                // in case the bad receipt and corresponding fraud proof are included in the same block.
                if let Some(index) = bad_receipts_to_write
                    .iter()
                    .map(|(_, receipt_hash, _)| receipt_hash)
                    .position(|v| *v == bad_receipt_hash)
                {
                    bad_receipts_to_write.swap_remove(index);
                } else {
                    bad_receipts_to_delete
                        .push((bad_receipt.consensus_block_number, bad_receipt_hash));
                }
            }
        }

        for (bad_receipt_number, bad_receipt_hash, mismatch_info) in bad_receipts_to_write {
            crate::aux_schema::write_bad_receipt::<_, ParentChainBlock>(
                &*self.client,
                bad_receipt_number,
                bad_receipt_hash,
                mismatch_info,
            )?;
        }

        for (bad_receipt_number, bad_receipt_hash) in bad_receipts_to_delete {
            if let Err(e) = crate::aux_schema::delete_bad_receipt::<_, ParentChainBlock>(
                &*self.client,
                bad_receipt_number,
                bad_receipt_hash,
            ) {
                tracing::error!(
                    error = ?e,
                    ?bad_receipt_number,
                    ?bad_receipt_hash,
                    "Failed to delete bad receipt"
                );
            }
        }

        Ok(())
    }

    async fn create_fraud_proof_for_first_unconfirmed_bad_receipt(
        &self,
    ) -> sp_blockchain::Result<
        Option<FraudProof<NumberFor<ParentChainBlock>, ParentChainBlock::Hash>>,
    > {
        if let Some((bad_receipt_hash, mismatch_info)) =
            crate::aux_schema::find_first_unconfirmed_bad_receipt_info::<_, Block, CBlock, _>(
                &*self.client,
                |height| {
                    self.consensus_client.hash(height)?.ok_or_else(|| {
                        sp_blockchain::Error::Backend(format!(
                            "Consensus block hash for #{height} not found",
                        ))
                    })
                },
            )?
        {
            let consensus_block_hash = mismatch_info.consensus_hash();
            let local_receipt = crate::aux_schema::load_execution_receipt::<_, Block, CBlock>(
                &*self.client,
                consensus_block_hash,
            )?
            .ok_or_else(|| {
                sp_blockchain::Error::Backend(format!(
                    "Receipt for consensus block {consensus_block_hash} not found"
                ))
            })?;

            let fraud_proof = match mismatch_info {
                ReceiptMismatchInfo::Trace { trace_index, .. } => self
                    .fraud_proof_generator
                    .generate_invalid_state_transition_proof::<ParentChainBlock>(
                        self.domain_id,
                        trace_index,
                        &local_receipt,
                        bad_receipt_hash,
                    )
                    .await
                    .map_err(|err| {
                        sp_blockchain::Error::Application(Box::from(format!(
                            "Failed to generate fraud proof: {err}"
                        )))
                    })?,
                ReceiptMismatchInfo::TotalRewards { .. } => self
                    .fraud_proof_generator
                    .generate_invalid_total_rewards_proof::<ParentChainBlock>(
                        self.domain_id,
                        &local_receipt,
                        bad_receipt_hash,
                    )
                    .map_err(|err| {
                        sp_blockchain::Error::Application(Box::from(format!(
                            "Failed to generate invalid block rewards fraud proof: {err}"
                        )))
                    })?,
                ReceiptMismatchInfo::DomainBlockHash { .. } => self
                    .fraud_proof_generator
                    .generate_invalid_domain_block_hash_proof::<ParentChainBlock>(
                        self.domain_id,
                        &local_receipt,
                        bad_receipt_hash,
                    )
                    .map_err(|err| {
                        sp_blockchain::Error::Application(Box::from(format!(
                            "Failed to generate invalid domain block hash fraud proof: {err}"
                        )))
                    })?,
                ReceiptMismatchInfo::Bundles {
                    mismatch_type,
                    bundle_index,
                    ..
                } => {
                    match mismatch_type {
                        BundleMismatchType::Valid => {
                            // TODO: generate valid bundle fraud proof
                            return Ok(None);
                        }
                        _ => self
                            .fraud_proof_generator
                            .generate_invalid_bundle_field_proof::<ParentChainBlock>(
                                self.domain_id,
                                &local_receipt,
                                mismatch_type,
                                bundle_index,
                                bad_receipt_hash,
                            )
                            .map_err(|err| {
                                sp_blockchain::Error::Application(Box::from(format!(
                                    "Failed to generate invalid bundles field fraud proof: {err}"
                                )))
                            })?,
                    }
                }
                ReceiptMismatchInfo::DomainExtrinsicsRoot { .. } => self
                    .fraud_proof_generator
                    .generate_invalid_domain_extrinsics_root_proof::<ParentChainBlock>(
                        self.domain_id,
                        &local_receipt,
                        bad_receipt_hash,
                    )
                    .map_err(|err| {
                        sp_blockchain::Error::Application(Box::from(format!(
                            "Failed to generate invalid domain extrinsics root fraud proof: {err}"
                        )))
                    })?,
            };

            return Ok(Some(fraud_proof));
        }

        Ok(None)
    }
}

#[cfg(test)]
mod tests {
    use super::*;
    use domain_test_service::evm_domain_test_runtime::Block;
    use sp_core::{sp_std, H256};
    use sp_domains::{ExecutionReceipt, InboxedBundle, InvalidBundleType};
    use subspace_test_runtime::Block as CBlock;

    fn create_test_execution_receipt(
        inboxed_bundles: Vec<InboxedBundle>,
    ) -> ExecutionReceiptFor<Block, CBlock>
    where
        Block: BlockT,
        CBlock: BlockT,
    {
        ExecutionReceipt {
            domain_block_number: Zero::zero(),
            domain_block_hash: Default::default(),
            domain_block_extrinsic_root: Default::default(),
            parent_domain_block_receipt_hash: Default::default(),
            consensus_block_hash: Default::default(),
            consensus_block_number: Zero::zero(),
            inboxed_bundles,
            final_state_root: Default::default(),
            execution_trace: sp_std::vec![],
            execution_trace_root: Default::default(),
            total_rewards: Zero::zero(),
        }
    }

    #[test]
    fn er_bundles_mismatch_detection() {
        // If empty invalid receipt field on both should result in no fraud proof
        assert_eq!(
            find_inboxed_bundles_mismatch::<Block, CBlock>(
                &create_test_execution_receipt(vec![]),
                &create_test_execution_receipt(vec![]),
            )
            .unwrap(),
            None
        );

        assert_eq!(
            find_inboxed_bundles_mismatch::<Block, CBlock>(
                &create_test_execution_receipt(vec![InboxedBundle::invalid(
                    InvalidBundleType::UndecodableTx(0),
                    Default::default()
                )]),
                &create_test_execution_receipt(vec![InboxedBundle::invalid(
                    InvalidBundleType::UndecodableTx(0),
                    Default::default()
                )]),
            )
            .unwrap(),
            None
        );

        // Mismatch in valid bundle
        assert_eq!(
            find_inboxed_bundles_mismatch::<Block, CBlock>(
                &create_test_execution_receipt(vec![
                    InboxedBundle::invalid(InvalidBundleType::UndecodableTx(0), Default::default()),
                    InboxedBundle::valid(H256::random(), Default::default()),
                ]),
                &create_test_execution_receipt(vec![
                    InboxedBundle::invalid(InvalidBundleType::UndecodableTx(0), Default::default()),
                    InboxedBundle::valid(H256::random(), Default::default()),
                ]),
            )
            .unwrap(),
            Some(ReceiptMismatchInfo::Bundles {
                mismatch_type: BundleMismatchType::Valid,
                bundle_index: 1,
                consensus_block_hash: Default::default()
            })
        );

        // Mismatch in invalid extrinsic index
        assert_eq!(
            find_inboxed_bundles_mismatch::<Block, CBlock>(
                &create_test_execution_receipt(vec![
                    InboxedBundle::valid(Default::default(), Default::default()),
                    InboxedBundle::invalid(InvalidBundleType::UndecodableTx(1), Default::default()),
                ]),
                &create_test_execution_receipt(vec![
                    InboxedBundle::valid(Default::default(), Default::default()),
                    InboxedBundle::invalid(InvalidBundleType::UndecodableTx(2), Default::default()),
                ]),
            )
            .unwrap(),
            Some(ReceiptMismatchInfo::Bundles {
                mismatch_type: BundleMismatchType::TrueInvalid(InvalidBundleType::UndecodableTx(1)),
                bundle_index: 1,
                consensus_block_hash: Default::default()
            })
        );
        assert_eq!(
            find_inboxed_bundles_mismatch::<Block, CBlock>(
                &create_test_execution_receipt(vec![
                    InboxedBundle::valid(Default::default(), Default::default()),
                    InboxedBundle::invalid(InvalidBundleType::UndecodableTx(4), Default::default()),
                ]),
                &create_test_execution_receipt(vec![
                    InboxedBundle::valid(Default::default(), Default::default()),
                    InboxedBundle::invalid(InvalidBundleType::UndecodableTx(3), Default::default()),
                ]),
            )
            .unwrap(),
            Some(ReceiptMismatchInfo::Bundles {
                mismatch_type: BundleMismatchType::FalseInvalid(InvalidBundleType::UndecodableTx(
                    3
                )),
                bundle_index: 1,
                consensus_block_hash: Default::default()
            })
        );
        // Even the invalid type is mismatch, the extrinsic index mismatch should be considered first
        assert_eq!(
            find_inboxed_bundles_mismatch::<Block, CBlock>(
                &create_test_execution_receipt(vec![
                    InboxedBundle::valid(Default::default(), Default::default()),
                    InboxedBundle::invalid(InvalidBundleType::UndecodableTx(4), Default::default()),
                ]),
                &create_test_execution_receipt(vec![
                    InboxedBundle::valid(Default::default(), Default::default()),
                    InboxedBundle::invalid(InvalidBundleType::IllegalTx(3), Default::default()),
                ]),
            )
            .unwrap(),
            Some(ReceiptMismatchInfo::Bundles {
                mismatch_type: BundleMismatchType::FalseInvalid(InvalidBundleType::IllegalTx(3)),
                bundle_index: 1,
                consensus_block_hash: Default::default()
            })
        );

        // Mismatch in invalid type
        assert_eq!(
            find_inboxed_bundles_mismatch::<Block, CBlock>(
                &create_test_execution_receipt(vec![
                    InboxedBundle::valid(Default::default(), Default::default()),
                    InboxedBundle::invalid(InvalidBundleType::IllegalTx(3), Default::default()),
                ]),
                &create_test_execution_receipt(vec![
                    InboxedBundle::valid(Default::default(), Default::default()),
                    InboxedBundle::invalid(InvalidBundleType::InvalidXDM(3), Default::default()),
                ]),
            )
            .unwrap(),
            Some(ReceiptMismatchInfo::Bundles {
                mismatch_type: BundleMismatchType::TrueInvalid(InvalidBundleType::IllegalTx(3)),
                bundle_index: 1,
                consensus_block_hash: Default::default()
            })
        );
        assert_eq!(
            find_inboxed_bundles_mismatch::<Block, CBlock>(
                &create_test_execution_receipt(vec![
                    InboxedBundle::valid(Default::default(), Default::default()),
                    InboxedBundle::invalid(InvalidBundleType::InvalidXDM(3), Default::default()),
                ]),
                &create_test_execution_receipt(vec![
                    InboxedBundle::valid(Default::default(), Default::default()),
                    InboxedBundle::invalid(InvalidBundleType::IllegalTx(3), Default::default()),
                ]),
            )
            .unwrap(),
            Some(ReceiptMismatchInfo::Bundles {
                mismatch_type: BundleMismatchType::FalseInvalid(InvalidBundleType::IllegalTx(3)),
                bundle_index: 1,
                consensus_block_hash: Default::default()
            })
        );

        // Only first mismatch is detected
        assert_eq!(
            find_inboxed_bundles_mismatch::<Block, CBlock>(
                &create_test_execution_receipt(vec![
                    InboxedBundle::valid(H256::random(), Default::default()),
                    InboxedBundle::invalid(InvalidBundleType::InvalidXDM(3), Default::default()),
                ]),
                &create_test_execution_receipt(vec![
                    InboxedBundle::valid(H256::random(), Default::default()),
                    InboxedBundle::invalid(InvalidBundleType::IllegalTx(3), Default::default()),
                ]),
            )
            .unwrap(),
            Some(ReceiptMismatchInfo::Bundles {
                mismatch_type: BundleMismatchType::Valid,
                bundle_index: 0,
                consensus_block_hash: Default::default()
            })
        );

        // Taking valid bundle as invalid
        assert_eq!(
            find_inboxed_bundles_mismatch::<Block, CBlock>(
                &create_test_execution_receipt(vec![InboxedBundle::valid(
                    H256::random(),
                    Default::default()
                ),]),
                &create_test_execution_receipt(vec![InboxedBundle::invalid(
                    InvalidBundleType::IllegalTx(3),
                    Default::default()
                ),]),
            )
            .unwrap(),
            Some(ReceiptMismatchInfo::Bundles {
                mismatch_type: BundleMismatchType::FalseInvalid(InvalidBundleType::IllegalTx(3)),
                bundle_index: 0,
                consensus_block_hash: Default::default()
            })
        );

        // Taking invalid as valid
        assert_eq!(
            find_inboxed_bundles_mismatch::<Block, CBlock>(
                &create_test_execution_receipt(vec![InboxedBundle::invalid(
                    InvalidBundleType::IllegalTx(3),
                    Default::default()
                ),]),
                &create_test_execution_receipt(vec![InboxedBundle::valid(
                    H256::random(),
                    Default::default()
                ),]),
            )
            .unwrap(),
            Some(ReceiptMismatchInfo::Bundles {
                mismatch_type: BundleMismatchType::TrueInvalid(InvalidBundleType::IllegalTx(3)),
                bundle_index: 0,
                consensus_block_hash: Default::default()
            })
        );
    }
}<|MERGE_RESOLUTION|>--- conflicted
+++ resolved
@@ -308,12 +308,8 @@
                 parent_number,
                 extrinsics,
                 fork_choice,
-<<<<<<< HEAD
-                digests,
+                inherent_digests,
                 inherent_data,
-=======
-                inherent_digests,
->>>>>>> 5d06efec
             )
             .await?;
 
@@ -416,12 +412,8 @@
         parent_number: NumberFor<Block>,
         extrinsics: VecDeque<Block::Extrinsic>,
         fork_choice: ForkChoiceStrategy,
-<<<<<<< HEAD
-        digests: Digest,
+        inherent_digests: Digest,
         inherent_data: sp_inherents::InherentData,
-=======
-        inherent_digests: Digest,
->>>>>>> 5d06efec
     ) -> Result<DomainBlockBuildResult<Block>, sp_blockchain::Error> {
         let block_builder = BlockBuilder::new(
             &*self.client,
