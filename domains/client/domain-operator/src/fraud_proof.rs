use crate::aux_schema::InvalidBundlesMismatchType;
use crate::utils::{to_number_primitive, FraudProofOf};
use crate::ExecutionReceiptFor;
use codec::{Decode, Encode};
use domain_block_builder::{BlockBuilder, RecordProof};
<<<<<<< HEAD
=======
use domain_runtime_primitives::opaque::AccountId;
>>>>>>> 606d2592
use domain_runtime_primitives::DomainCoreApi;
use sc_client_api::{AuxStore, BlockBackend, ProofProvider};
use sp_api::ProvideRuntimeApi;
use sp_blockchain::HeaderBackend;
use sp_core::traits::CodeExecutor;
use sp_core::H256;
use sp_domains::fraud_proof::{
<<<<<<< HEAD
    ConsensusBlockDetails, ExecutionPhase, FraudProof, InvalidBundlesFraudProof,
    InvalidStateTransitionProof, InvalidTotalRewardsProof, MissingBundleAdditionalData,
    MissingInvalidBundleEntryFraudProof, ValidAsInvalidBundleEntryFraudProof,
};
use sp_domains::storage_proof::{DomainRuntimeCodeWithProof, OpaqueBundleWithProof};
use sp_domains::{DomainId, DomainsApi, ExecutionReceipt, InvalidBundleType};
use sp_runtime::traits::{Block as BlockT, HashingFor, Header as HeaderT, NumberFor};
=======
    ExecutionPhase, ExtrinsicDigest, FraudProof, InvalidBundlesFraudProof,
    InvalidExtrinsicsRootProof, InvalidStateTransitionProof, InvalidTotalRewardsProof,
    MissingInvalidBundleEntryFraudProof, ValidAsInvalidBundleEntryFraudProof, ValidBundleDigest,
};
use sp_domains::{DomainId, DomainsApi};
use sp_runtime::traits::{BlakeTwo256, Block as BlockT, HashingFor, Header as HeaderT, NumberFor};
>>>>>>> 606d2592
use sp_runtime::Digest;
use sp_trie::{LayoutV1, StorageProof};
use std::marker::PhantomData;
use std::sync::Arc;
use subspace_core_primitives::U256;
use subspace_fraud_proof::invalid_state_transition_proof::ExecutionProver;

/// Error type for fraud proof generation.
#[derive(Debug, thiserror::Error)]
pub enum FraudProofError {
    #[error("State root not using H256")]
    InvalidStateRootType,
    #[error("Invalid trace index, got: {index}, max: {max}")]
    InvalidTraceIndex { index: usize, max: usize },
    #[error("Invalid extrinsic index for creating the execution proof, got: {index}, max: {max}")]
    InvalidExtrinsicIndex { index: usize, max: usize },
    #[error(
        "Invalid bundle index for creating the invalid bundles proof, got: {index}, max: {max}"
    )]
    InvalidBundleIndex { index: usize, max: usize },
    #[error(
        "Missing bundle for creating the invalid bundles proof, for: {index}, max: {max_bundles}"
    )]
    MissingBundle { index: usize, max_bundles: usize },
    #[error("No tx in the bundle with index {bundle_index} is out of range")]
    NoOutOfRangeTx { bundle_index: usize },
    #[error("Unable to decode extrinsic with index {extrinsic_index} in bundle {bundle_index}")]
    UnableToDecodeExtrinsic {
        extrinsic_index: usize,
        bundle_index: usize,
        decoding_error: codec::Error,
    },
    #[error(transparent)]
    Blockchain(#[from] sp_blockchain::Error),
    #[error(transparent)]
    RuntimeApi(#[from] sp_api::ApiError),
    #[error("Missing bundle at {bundle_index}")]
    MissingBundle { bundle_index: usize },
    #[error("Invalid bundle extrinsic at bundle index[{bundle_index}]")]
    InvalidBundleExtrinsic { bundle_index: usize },
}

pub struct FraudProofGenerator<Block, CBlock, Client, CClient, Backend, E> {
    client: Arc<Client>,
    consensus_client: Arc<CClient>,
    backend: Arc<Backend>,
    code_executor: Arc<E>,
    _phantom: PhantomData<(Block, CBlock)>,
}

impl<Block, CBlock, Client, CClient, Backend, E> Clone
    for FraudProofGenerator<Block, CBlock, Client, CClient, Backend, E>
{
    fn clone(&self) -> Self {
        Self {
            client: self.client.clone(),
            consensus_client: self.consensus_client.clone(),
            backend: self.backend.clone(),
            code_executor: self.code_executor.clone(),
            _phantom: self._phantom,
        }
    }
}

impl<Block, CBlock, Client, CClient, Backend, E>
    FraudProofGenerator<Block, CBlock, Client, CClient, Backend, E>
where
    Block: BlockT,
    CBlock: BlockT,
    Client: HeaderBackend<Block>
        + BlockBackend<Block>
        + AuxStore
        + ProvideRuntimeApi<Block>
        + ProofProvider<Block>
        + 'static,
    Client::Api:
        sp_block_builder::BlockBuilder<Block> + sp_api::ApiExt<Block> + DomainCoreApi<Block>,
    CClient: HeaderBackend<CBlock>
        + BlockBackend<CBlock>
<<<<<<< HEAD
        + 'static
        + ProvideRuntimeApi<CBlock>
        + ProofProvider<CBlock>,
=======
        + ProvideRuntimeApi<CBlock>
        + ProofProvider<CBlock>
        + 'static,
>>>>>>> 606d2592
    CClient::Api: DomainsApi<CBlock, NumberFor<Block>, Block::Hash>,
    Backend: sc_client_api::Backend<Block> + Send + Sync + 'static,
    E: CodeExecutor,
{
    pub fn new(
        client: Arc<Client>,
        consensus_client: Arc<CClient>,
        backend: Arc<Backend>,
        code_executor: Arc<E>,
    ) -> Self {
        Self {
            client,
            consensus_client,
            backend,
            code_executor,
            _phantom: Default::default(),
        }
    }

    pub(crate) fn generate_invalid_total_rewards_proof<PCB>(
        &self,
        domain_id: DomainId,
        local_receipt: &ExecutionReceiptFor<Block, CBlock>,
        bad_receipt_hash: H256,
    ) -> Result<FraudProofOf<PCB, Block>, FraudProofError>
    where
        PCB: BlockT,
    {
        let block_hash = local_receipt.domain_block_hash;
        let key = sp_domains::fraud_proof::operator_block_rewards_final_key();
        let proof = self
            .client
            .read_proof(block_hash, &mut [key.as_slice()].into_iter())?;
        Ok(FraudProof::InvalidTotalRewards(InvalidTotalRewardsProof {
            domain_id,
            bad_receipt_hash,
            storage_proof: proof,
        }))
    }

    fn generate_out_of_range_tx_in_bundle_fraud_proof(
        &self,
        domain_id: DomainId,
        local_receipt: &ExecutionReceiptFor<Block, CBlock>,
        bundle_index: u32,
        bad_receipt_hash: H256,
        consensus_block_hash: &CBlock::Hash,
        runtime_code_with_proof: DomainRuntimeCodeWithProof,
    ) -> Result<FraudProofOf<CBlock, Block>, FraudProofError> {
        let out_of_range_bundle = {
            let extrinsics = self
                .consensus_client
                .block_body(*consensus_block_hash)?
                .ok_or_else(|| {
                    sp_blockchain::Error::Backend(format!(
                        "BlockBody of {consensus_block_hash:?} unavailable"
                    ))
                })?;
            let bundles = self
                .consensus_client
                .runtime_api()
                .extract_successful_bundles(*consensus_block_hash, domain_id, extrinsics)?;
            bundles
                .get(bundle_index as usize)
                .ok_or(FraudProofError::MissingBundle {
                    index: bundle_index as usize,
                    max_bundles: bundles.len(),
                })?
                .clone()
        };

        let tx_range = self
            .consensus_client
            .runtime_api()
            .domain_tx_range(local_receipt.consensus_block_hash, domain_id)?;

        let bundle_vrf_hash = U256::from_be_bytes(
            out_of_range_bundle
                .sealed_header
                .header
                .proof_of_election
                .vrf_hash(),
        );

        let parent_domain_block_hash = {
            let header = self
                .client
                .header(local_receipt.domain_block_hash)?
                .ok_or_else(|| {
                    sp_blockchain::Error::Backend(format!(
                        "Header of {:?} unavailable",
                        local_receipt.domain_block_hash
                    ))
                })?;
            *header.parent_hash()
        };

        let mut extrinsic_index = None;
        for (index, opaque_extrinsic) in out_of_range_bundle.extrinsics.iter().enumerate() {
            // TODO: Handle the error
            let extrinsic =
                <<Block as BlockT>::Extrinsic>::decode(&mut opaque_extrinsic.encode().as_slice())
                    .map_err(|e| FraudProofError::UnableToDecodeExtrinsic {
                    extrinsic_index: index,
                    bundle_index: bundle_index as usize,
                    decoding_error: e,
                })?;
            let is_within_tx_range = self.client.runtime_api().is_within_tx_range(
                parent_domain_block_hash,
                &extrinsic,
                &bundle_vrf_hash,
                &tx_range,
            )?;
            if !is_within_tx_range {
                extrinsic_index = Some(index as u32);
                break;
            }
        }

        if extrinsic_index.is_none() {
            return Err(FraudProofError::NoOutOfRangeTx {
                bundle_index: bundle_index as usize,
            });
        }

        let bundle_with_proof = OpaqueBundleWithProof::generate(
            self.consensus_client.as_ref(),
            domain_id,
            *consensus_block_hash,
            out_of_range_bundle,
            bundle_index,
        )?;

        let consensus_block_hash_incl_er = self.consensus_client.info().best_hash;

        Ok(FraudProof::InvalidBundles(
            InvalidBundlesFraudProof::MissingInvalidBundleEntry(
                MissingInvalidBundleEntryFraudProof::new(
                    domain_id,
                    bad_receipt_hash,
                    ConsensusBlockDetails {
                        consensus_block_incl_bundle: *consensus_block_hash,
                        consensus_block_incl_er: consensus_block_hash_incl_er,
                    },
                    bundle_index,
                    bundle_with_proof,
                    runtime_code_with_proof,
                    MissingBundleAdditionalData::OutOfRangeTx {
                        extrinsic_index: extrinsic_index.expect("checked for None above; qed"),
                    },
                ),
            ),
        ))
    }

    pub fn generate_invalid_bundle_field_proof(
        &self,
        domain_id: DomainId,
        local_receipt: &ExecutionReceiptFor<Block, CBlock>,
        mismatch_type: InvalidBundlesMismatchType,
        bundle_index: u32,
        bad_receipt_hash: H256,
    ) -> Result<FraudProofOf<CBlock, Block>, FraudProofError> {
        let ExecutionReceipt {
            consensus_block_hash,
            invalid_bundles,
            ..
        } = local_receipt;

        match mismatch_type {
            // TODO: Generate a proper proof once fields are in place
            InvalidBundlesMismatchType::ValidAsInvalid => Ok(FraudProof::InvalidBundles(
                InvalidBundlesFraudProof::ValidAsInvalid(ValidAsInvalidBundleEntryFraudProof::new(
                    domain_id,
                    bundle_index,
                )),
            )),
            InvalidBundlesMismatchType::InvalidAsValid => {
                let invalid_bundle = invalid_bundles
                    .iter()
                    .find(|b| b.bundle_index == bundle_index)
                    .ok_or(FraudProofError::InvalidBundleIndex {
                        index: bundle_index as usize,
                        max: local_receipt.invalid_bundles.len(),
                    })?;

                let parent_consensus_block_hash = {
                    let header = self
                        .consensus_client
                        .header(*consensus_block_hash)?
                        .ok_or_else(|| {
                            sp_blockchain::Error::Backend(format!(
                                "Header of {consensus_block_hash:?} unavailable"
                            ))
                        })?;
                    *header.parent_hash()
                };

                let runtime_id = self
                    .consensus_client
                    .runtime_api()
                    .runtime_id(parent_consensus_block_hash, domain_id)?
                    .ok_or_else(|| {
                        sp_blockchain::Error::Application(
                            format!(
                                "runtime_id of {domain_id:?} not found, this should not happen"
                            )
                            .into(),
                        )
                    })?;
                // NOTE: we use the parent consensus block here, see the comment of `DomainRuntimeCodeWithProof`
                // for more detail.
                let runtime_code_with_proof = DomainRuntimeCodeWithProof::generate(
                    self.consensus_client.as_ref(),
                    domain_id,
                    runtime_id,
                    parent_consensus_block_hash,
                )?;

                match invalid_bundle.invalid_bundle_type {
                    InvalidBundleType::OutOfRangeTx => self
                        .generate_out_of_range_tx_in_bundle_fraud_proof(
                            domain_id,
                            local_receipt,
                            bundle_index,
                            bad_receipt_hash,
                            consensus_block_hash,
                            runtime_code_with_proof,
                        ),
                    // TODO: Add fraud proof for illegal tx
                    _ => Ok(FraudProof::Dummy {
                        domain_id,
                        bad_receipt_hash: Default::default(),
                    }),
                }
            }
        }
    }

    pub(crate) fn generate_invalid_domain_extrinsics_root_proof<PCB>(
        &self,
        domain_id: DomainId,
        local_receipt: &ExecutionReceiptFor<Block, CBlock>,
        bad_receipt_hash: H256,
    ) -> Result<FraudProof<NumberFor<PCB>, PCB::Hash>, FraudProofError>
    where
        PCB: BlockT,
    {
        let consensus_block_hash = local_receipt.consensus_block_hash;
        let consensus_extrinsics = self
            .consensus_client
            .block_body(consensus_block_hash)?
            .ok_or_else(|| {
                sp_blockchain::Error::Backend(format!(
                    "BlockBody of {consensus_block_hash:?} unavailable"
                ))
            })?;

        let bundles = self
            .consensus_client
            .runtime_api()
            .extract_successful_bundles(consensus_block_hash, domain_id, consensus_extrinsics)?;

        let domain_runtime_api = self.client.runtime_api();
        let mut valid_bundle_digests = Vec::with_capacity(local_receipt.valid_bundles.len());
        for valid_bundle in local_receipt.valid_bundles.iter() {
            let bundle_index = valid_bundle.bundle_index;
            let bundle =
                bundles
                    .get(bundle_index as usize)
                    .ok_or(FraudProofError::MissingBundle {
                        bundle_index: bundle_index as usize,
                    })?;

            let mut exts = Vec::with_capacity(bundle.extrinsics.len());
            for opaque_extrinsic in &bundle.extrinsics {
                let extrinsic = <<Block as BlockT>::Extrinsic>::decode(
                    &mut opaque_extrinsic.encode().as_slice(),
                )
                .map_err(|_| FraudProofError::InvalidBundleExtrinsic {
                    bundle_index: bundle_index as usize,
                })?;

                exts.push(extrinsic)
            }

            let bundle_digest = domain_runtime_api
                .extract_signer(local_receipt.domain_block_hash, exts)?
                .into_iter()
                .map(|(signer, ext)| {
                    (
                        signer,
                        ExtrinsicDigest::new::<LayoutV1<BlakeTwo256>>(ext.encode()),
                    )
                })
                .collect::<Vec<(Option<AccountId>, ExtrinsicDigest)>>();
            valid_bundle_digests.push(ValidBundleDigest {
                bundle_index,
                bundle_digest,
            });
        }

        let consensus_runtime = self.consensus_client.runtime_api();
        let block_randomness_storage_key =
            consensus_runtime.block_randomness_storage_key(consensus_block_hash)?;
        let randomness_storage_proof = self.consensus_client.read_proof(
            consensus_block_hash,
            &mut [block_randomness_storage_key.as_slice()].into_iter(),
        )?;

        let timestamp_storage_key =
            consensus_runtime.timestamp_storage_key(consensus_block_hash)?;
        let timestamp_storage_proof = self.consensus_client.read_proof(
            consensus_block_hash,
            &mut [timestamp_storage_key.as_slice()].into_iter(),
        )?;

        Ok(FraudProof::InvalidExtrinsicsRoot(
            InvalidExtrinsicsRootProof {
                domain_id,
                bad_receipt_hash,
                valid_bundle_digests,
                randomness_storage_proof,
                timestamp_storage_proof,
            },
        ))
    }

    pub(crate) fn generate_invalid_state_transition_proof<PCB>(
        &self,
        domain_id: DomainId,
        local_trace_index: u32,
        local_receipt: &ExecutionReceiptFor<Block, CBlock>,
        bad_receipt_hash: H256,
    ) -> Result<FraudProofOf<PCB, Block>, FraudProofError>
    where
        PCB: BlockT,
    {
        let block_hash = local_receipt.domain_block_hash;
        let block_number = to_number_primitive(local_receipt.consensus_block_number);

        let header = self.header(block_hash)?;
        let parent_header = self.header(*header.parent_hash())?;

        // TODO: avoid the encode & decode?
        let as_h256 = |state_root: &Block::Hash| {
            H256::decode(&mut state_root.encode().as_slice())
                .map_err(|_| FraudProofError::InvalidStateRootType)
        };

        let prover = ExecutionProver::new(self.backend.clone(), self.code_executor.clone());

        let parent_number = to_number_primitive(*parent_header.number());

        let local_root = local_receipt
            .execution_trace
            .get(local_trace_index as usize)
            .ok_or(FraudProofError::InvalidTraceIndex {
                index: local_trace_index as usize,
                max: local_receipt.execution_trace.len() - 1,
            })?;

        let consensus_parent_hash = H256::decode(
            &mut self
                .consensus_client
                .header(local_receipt.consensus_block_hash)?
                .ok_or_else(|| {
                    sp_blockchain::Error::Backend(format!(
                        "Header not found for consensus block {:?}",
                        local_receipt.consensus_block_hash
                    ))
                })?
                .parent_hash()
                .encode()
                .as_slice(),
        )
        .map_err(|_| FraudProofError::InvalidStateRootType)?;

        let digest = Digest::default();

        let invalid_state_transition_proof = if local_trace_index == 0 {
            // `initialize_block` execution proof.
            let pre_state_root = as_h256(parent_header.state_root())?;
            let post_state_root = as_h256(local_root)?;

            let new_header = Block::Header::new(
                block_number.into(),
                Default::default(),
                Default::default(),
                parent_header.hash(),
                digest,
            );
            let execution_phase = ExecutionPhase::InitializeBlock {
                domain_parent_hash: as_h256(&parent_header.hash())?,
            };
            let initialize_block_call_data = new_header.encode();

            let proof = prover.prove_execution::<sp_trie::PrefixedMemoryDB<HashingFor<Block>>>(
                parent_header.hash(),
                &execution_phase,
                &initialize_block_call_data,
                None,
            )?;

            InvalidStateTransitionProof {
                domain_id,
                bad_receipt_hash,
                parent_number,
                consensus_parent_hash,
                pre_state_root,
                post_state_root,
                proof,
                execution_phase,
            }
        } else if local_trace_index as usize == local_receipt.execution_trace.len() - 1 {
            // `finalize_block` execution proof.
            let pre_state_root =
                as_h256(&local_receipt.execution_trace[local_trace_index as usize - 1])?;
            let post_state_root = as_h256(local_root)?;
            let extrinsics = self.block_body(block_hash)?;
            let execution_phase = ExecutionPhase::FinalizeBlock {
                total_extrinsics: local_trace_index - 1,
            };
            let finalize_block_call_data = Vec::new();

            let block_builder = BlockBuilder::new(
                &*self.client,
                parent_header.hash(),
                *parent_header.number(),
                RecordProof::No,
                digest,
                &*self.backend,
                extrinsics,
            )?;
            let storage_changes = block_builder.prepare_storage_changes_before_finalize_block()?;

            let delta = storage_changes.transaction;
            let post_delta_root = storage_changes.transaction_storage_root;

            let proof = prover.prove_execution(
                parent_header.hash(),
                &execution_phase,
                &finalize_block_call_data,
                Some((delta, post_delta_root)),
            )?;

            InvalidStateTransitionProof {
                domain_id,
                bad_receipt_hash,
                parent_number,
                consensus_parent_hash,
                pre_state_root,
                post_state_root,
                proof,
                execution_phase,
            }
        } else {
            // Regular extrinsic execution proof.
            let pre_state_root =
                as_h256(&local_receipt.execution_trace[local_trace_index as usize - 1])?;
            let post_state_root = as_h256(local_root)?;

            let (proof, execution_phase) = self.create_extrinsic_execution_proof(
                local_trace_index as usize - 1,
                &parent_header,
                block_hash,
                &prover,
                digest,
            )?;

            // TODO: proof should be a CompactProof.
            InvalidStateTransitionProof {
                domain_id,
                bad_receipt_hash,
                parent_number,
                consensus_parent_hash,
                pre_state_root,
                post_state_root,
                proof,
                execution_phase,
            }
        };

        Ok(FraudProof::InvalidStateTransition(
            invalid_state_transition_proof,
        ))
    }

    fn header(&self, hash: Block::Hash) -> Result<Block::Header, sp_blockchain::Error> {
        self.client
            .header(hash)?
            .ok_or_else(|| sp_blockchain::Error::Backend(format!("Header not found for {hash:?}")))
    }

    fn block_body(&self, at: Block::Hash) -> Result<Vec<Block::Extrinsic>, sp_blockchain::Error> {
        self.client.block_body(at)?.ok_or_else(|| {
            sp_blockchain::Error::Backend(format!("Block body not found for {at:?}"))
        })
    }

    fn create_extrinsic_execution_proof(
        &self,
        extrinsic_index: usize,
        parent_header: &Block::Header,
        current_hash: Block::Hash,
        prover: &ExecutionProver<Block, Backend, E>,
        digest: Digest,
    ) -> Result<(StorageProof, ExecutionPhase), FraudProofError> {
        let extrinsics = self.block_body(current_hash)?;

        let encoded_extrinsic = extrinsics
            .get(extrinsic_index)
            .ok_or(FraudProofError::InvalidExtrinsicIndex {
                index: extrinsic_index,
                max: extrinsics.len() - 1,
            })?
            .encode();

        let execution_phase = ExecutionPhase::ApplyExtrinsic(
            extrinsic_index
                .try_into()
                .expect("extrinsic_index must fit into u32"),
        );
        let apply_extrinsic_call_data = encoded_extrinsic;

        let block_builder = BlockBuilder::new(
            &*self.client,
            parent_header.hash(),
            *parent_header.number(),
            RecordProof::No,
            digest,
            &*self.backend,
            extrinsics,
        )?;
        let storage_changes = block_builder.prepare_storage_changes_before(extrinsic_index)?;

        let delta = storage_changes.transaction;
        let post_delta_root = storage_changes.transaction_storage_root;
        let execution_proof = prover.prove_execution(
            parent_header.hash(),
            &execution_phase,
            &apply_extrinsic_call_data,
            Some((delta, post_delta_root)),
        )?;

        Ok((execution_proof, execution_phase))
    }
}

/// Returns the index of first mismatch between the receipts `local` and `other` if any.
pub(crate) fn find_trace_mismatch<Hash: Copy + Eq>(
    local_trace: &[Hash],
    other_trace: &[Hash],
) -> Option<u32> {
    local_trace
        .iter()
        .enumerate()
        .zip(other_trace.iter().enumerate())
        .find_map(|((local_index, local_root), (_, other_root))| {
            if local_root != other_root {
                Some(
                    local_index
                        .try_into()
                        .expect("Trace mismatch index must fit into u32; qed"),
                )
            } else {
                None
            }
        })
}<|MERGE_RESOLUTION|>--- conflicted
+++ resolved
@@ -3,10 +3,7 @@
 use crate::ExecutionReceiptFor;
 use codec::{Decode, Encode};
 use domain_block_builder::{BlockBuilder, RecordProof};
-<<<<<<< HEAD
-=======
 use domain_runtime_primitives::opaque::AccountId;
->>>>>>> 606d2592
 use domain_runtime_primitives::DomainCoreApi;
 use sc_client_api::{AuxStore, BlockBackend, ProofProvider};
 use sp_api::ProvideRuntimeApi;
@@ -14,22 +11,14 @@
 use sp_core::traits::CodeExecutor;
 use sp_core::H256;
 use sp_domains::fraud_proof::{
-<<<<<<< HEAD
-    ConsensusBlockDetails, ExecutionPhase, FraudProof, InvalidBundlesFraudProof,
-    InvalidStateTransitionProof, InvalidTotalRewardsProof, MissingBundleAdditionalData,
-    MissingInvalidBundleEntryFraudProof, ValidAsInvalidBundleEntryFraudProof,
+    ConsensusBlockDetails, ExecutionPhase, ExtrinsicDigest, FraudProof, InvalidBundlesFraudProof,
+    InvalidExtrinsicsRootProof, InvalidStateTransitionProof, InvalidTotalRewardsProof,
+    MissingBundleAdditionalData, MissingInvalidBundleEntryFraudProof,
+    ValidAsInvalidBundleEntryFraudProof, ValidBundleDigest,
 };
 use sp_domains::storage_proof::{DomainRuntimeCodeWithProof, OpaqueBundleWithProof};
 use sp_domains::{DomainId, DomainsApi, ExecutionReceipt, InvalidBundleType};
-use sp_runtime::traits::{Block as BlockT, HashingFor, Header as HeaderT, NumberFor};
-=======
-    ExecutionPhase, ExtrinsicDigest, FraudProof, InvalidBundlesFraudProof,
-    InvalidExtrinsicsRootProof, InvalidStateTransitionProof, InvalidTotalRewardsProof,
-    MissingInvalidBundleEntryFraudProof, ValidAsInvalidBundleEntryFraudProof, ValidBundleDigest,
-};
-use sp_domains::{DomainId, DomainsApi};
 use sp_runtime::traits::{BlakeTwo256, Block as BlockT, HashingFor, Header as HeaderT, NumberFor};
->>>>>>> 606d2592
 use sp_runtime::Digest;
 use sp_trie::{LayoutV1, StorageProof};
 use std::marker::PhantomData;
@@ -66,8 +55,6 @@
     Blockchain(#[from] sp_blockchain::Error),
     #[error(transparent)]
     RuntimeApi(#[from] sp_api::ApiError),
-    #[error("Missing bundle at {bundle_index}")]
-    MissingBundle { bundle_index: usize },
     #[error("Invalid bundle extrinsic at bundle index[{bundle_index}]")]
     InvalidBundleExtrinsic { bundle_index: usize },
 }
@@ -109,15 +96,9 @@
         sp_block_builder::BlockBuilder<Block> + sp_api::ApiExt<Block> + DomainCoreApi<Block>,
     CClient: HeaderBackend<CBlock>
         + BlockBackend<CBlock>
-<<<<<<< HEAD
-        + 'static
-        + ProvideRuntimeApi<CBlock>
-        + ProofProvider<CBlock>,
-=======
         + ProvideRuntimeApi<CBlock>
         + ProofProvider<CBlock>
         + 'static,
->>>>>>> 606d2592
     CClient::Api: DomainsApi<CBlock, NumberFor<Block>, Block::Hash>,
     Backend: sc_client_api::Backend<Block> + Send + Sync + 'static,
     E: CodeExecutor,
@@ -362,7 +343,7 @@
         domain_id: DomainId,
         local_receipt: &ExecutionReceiptFor<Block, CBlock>,
         bad_receipt_hash: H256,
-    ) -> Result<FraudProof<NumberFor<PCB>, PCB::Hash>, FraudProofError>
+    ) -> Result<FraudProofOf<PCB, Block>, FraudProofError>
     where
         PCB: BlockT,
     {
@@ -389,7 +370,8 @@
                 bundles
                     .get(bundle_index as usize)
                     .ok_or(FraudProofError::MissingBundle {
-                        bundle_index: bundle_index as usize,
+                        index: bundle_index as usize,
+                        max_bundles: local_receipt.valid_bundles.len(),
                     })?;
 
             let mut exts = Vec::with_capacity(bundle.extrinsics.len());
