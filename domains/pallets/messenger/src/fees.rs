--- conflicted
+++ resolved
@@ -1,19 +1,13 @@
 #[cfg(not(feature = "std"))]
 extern crate alloc;
-<<<<<<< HEAD
 use crate::pallet::{
-    InboxFee, InboxFeesOnHold, InboxFeesOnHoldStartAt, InboxResponses, OutboxFee, OutboxFeesOnHold,
-    OutboxFeesOnHoldStartAt,
+    InboxFee, InboxFeesOnHold, InboxFeesOnHoldStartAt, InboxResponseMessageWeightTags,
+    InboxResponses, OutboxFee, OutboxFeesOnHold, OutboxFeesOnHoldStartAt,
 };
 use crate::{BalanceOf, Config, Error, Pallet};
 #[cfg(not(feature = "std"))]
 use alloc::vec;
 use frame_support::traits::fungible::{Balanced, Mutate};
-=======
-use crate::pallet::{InboxFee, InboxResponseMessageWeightTags, InboxResponses, OutboxFee};
-use crate::{BalanceOf, Config, Error, Pallet};
-use frame_support::traits::fungible::Mutate;
->>>>>>> 272b0610
 use frame_support::traits::tokens::{Fortitude, Precision, Preservation};
 use frame_support::weights::WeightToFee;
 use sp_core::Get;
@@ -147,13 +141,9 @@
 
         let mut current_nonce = latest_confirmed_nonce;
         let mut inbox_fees = BalanceOf::<T>::zero();
-<<<<<<< HEAD
-        let mut removed_weight_tags = vec![];
         let on_hold_start_at_nonce =
             InboxFeesOnHoldStartAt::<T>::get(channel_id).unwrap_or(Nonce::MAX);
         let mut on_hold_inbox_fees = BalanceOf::<T>::zero();
-=======
->>>>>>> 272b0610
         while let Some(nonce) = current_nonce {
             if InboxResponses::<T>::take((dst_chain_id, channel_id, nonce)).is_none() {
                 // Make the loop efficient, by breaking as soon as there are no more responses.
