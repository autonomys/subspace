--- conflicted
+++ resolved
@@ -19,18 +19,11 @@
 frame-system = { version = "4.0.0-dev", git = "https://github.com/subspace/polkadot-sdk", rev = "74509ce016358e7f56ed2825fd75c324f8c22ef9", default-features = false }
 log = { version = "0.4.20", default-features = false }
 scale-info = { version = "2.7.0", default-features = false, features = ["derive"] }
-<<<<<<< HEAD
 sp-executive = { version = "0.1.0", path = "../../primitives/executive", default-features = false }
-sp-io = { version = "23.0.0", git = "https://github.com/subspace/polkadot-sdk", rev = "920fb277d5ea16a3b0918052c7555026a1ac2c6c", default-features = false }
-sp-runtime = { version = "24.0.0", git = "https://github.com/subspace/polkadot-sdk", rev = "920fb277d5ea16a3b0918052c7555026a1ac2c6c", default-features = false }
-sp-std = { version = "8.0.0", git = "https://github.com/subspace/polkadot-sdk", rev = "920fb277d5ea16a3b0918052c7555026a1ac2c6c", default-features = false }
-sp-tracing = { version = "10.0.0", git = "https://github.com/subspace/polkadot-sdk", rev = "920fb277d5ea16a3b0918052c7555026a1ac2c6c", default-features = false }
-=======
 sp-io = { version = "23.0.0", git = "https://github.com/subspace/polkadot-sdk", rev = "74509ce016358e7f56ed2825fd75c324f8c22ef9", default-features = false }
 sp-runtime = { version = "24.0.0", git = "https://github.com/subspace/polkadot-sdk", rev = "74509ce016358e7f56ed2825fd75c324f8c22ef9", default-features = false }
 sp-std = { version = "8.0.0", git = "https://github.com/subspace/polkadot-sdk", rev = "74509ce016358e7f56ed2825fd75c324f8c22ef9", default-features = false }
 sp-tracing = { version = "10.0.0", git = "https://github.com/subspace/polkadot-sdk", rev = "74509ce016358e7f56ed2825fd75c324f8c22ef9", default-features = false }
->>>>>>> 5d06efec
 
 [dev-dependencies]
 pallet-balances = { version = "4.0.0-dev", git = "https://github.com/subspace/polkadot-sdk", rev = "74509ce016358e7f56ed2825fd75c324f8c22ef9" }
