--- conflicted
+++ resolved
@@ -1649,20 +1649,19 @@
             Domains::latest_confirmed_domain_execution_receipt(domain_id)
         }
 
-<<<<<<< HEAD
         fn current_bundle_and_execution_receipt_version() -> BundleAndExecutionReceiptVersion {
             CurrentBundleAndExecutionReceiptVersion::get()
         }
 
         fn genesis_execution_receipt(domain_id: DomainId) -> Option<ExecutionReceiptFor<DomainHeader, Block, Balance>> {
             Domains::domain_genesis_block_execution_receipt(domain_id)
-=======
+        }
+
         fn nominator_position(
             operator_id: OperatorId,
             nominator_account: sp_runtime::AccountId32,
         ) -> Option<sp_domains::NominatorPosition<Balance, DomainNumber, Balance>> {
             Domains::nominator_position(operator_id, nominator_account)
->>>>>>> 1871163c
         }
     }
 
