[package]
name = "subspace-fraud-proof"
version = "0.1.0"
authors = ["Liu-Cheng Xu <xuliuchengxlc@gmail.com>"]
edition = "2021"
license = "GPL-3.0-or-later"
homepage = "https://subspace.network"
repository = "https://github.com/subspace/subspace/"
description = "Subspace fraud proof utilities"

[package.metadata.docs.rs]
targets = ["x86_64-unknown-linux-gnu"]

[dependencies]
codec = { package = "parity-scale-codec", version = "3.4.0", features = ["derive"] }
domain-runtime-primitives = { version = "0.1.0", path = "../../domains/primitives/runtime" }
domain-block-preprocessor = { version = "0.1.0", path = "../../domains/client/block-preprocessor" }
futures = "0.3.28"
hash-db = "0.16.0"
sc-client-api = { version = "4.0.0-dev", git = "https://github.com/subspace/substrate", branch = "rsub/block-relay-poc-v4" }
sp-api = { version = "4.0.0-dev", git = "https://github.com/subspace/substrate", branch = "rsub/block-relay-poc-v4" }
sp-blockchain = { version = "4.0.0-dev", git = "https://github.com/subspace/substrate", branch = "rsub/block-relay-poc-v4" }
sp-core = { version = "7.0.0", git = "https://github.com/subspace/substrate", branch = "rsub/block-relay-poc-v4" }
sp-domains = { version = "0.1.0", path = "../sp-domains" }
sp-domain-digests = { version = "0.1.0", path = "../../domains/primitives/digests" }
sp-messenger = { version = "0.1.0", path = "../../domains/primitives/messenger" }
sp-receipts = { version = "0.1.0", path = "../sp-receipts" }
sp-runtime = { version = "7.0.0", git = "https://github.com/subspace/substrate", branch = "rsub/block-relay-poc-v4" }
sp-state-machine = { version = "0.13.0", git = "https://github.com/subspace/substrate", branch = "rsub/block-relay-poc-v4" }
sp-trie = { version = "7.0.0", git = "https://github.com/subspace/substrate", branch = "rsub/block-relay-poc-v4" }
subspace-wasm-tools = { version = "0.1.0", path = "../subspace-wasm-tools" }
system-runtime-primitives = { version = "0.1.0", path = "../../domains/primitives/system-runtime" }
tracing = "0.1.37"

[dev-dependencies]
domain-block-builder = { version = "0.1.0", path = "../../domains/client/block-builder" }
domain-test-service = { version = "0.1.0", path = "../../domains/test/service" }
<<<<<<< HEAD
pallet-balances = { version = "4.0.0-dev", git = "https://github.com/subspace/substrate", branch = "rsub/block-relay-poc-v4" }
sc-cli = { version = "0.10.0-dev", git = "https://github.com/subspace/substrate", branch = "rsub/block-relay-poc-v4", default-features = false }
sc-service = { version = "0.10.0-dev", git = "https://github.com/subspace/substrate", branch = "rsub/block-relay-poc-v4", default-features = false }
sp-domain-digests = { version = "0.1.0", path = "../../domains/primitives/digests" }
sp-keyring = { version = "7.0.0", git = "https://github.com/subspace/substrate", branch = "rsub/block-relay-poc-v4" }
=======
pallet-balances = { version = "4.0.0-dev", git = "https://github.com/subspace/substrate", rev = "fdb68194ab6995447610b3dbdee70559711dbd63" }
sc-cli = { version = "0.10.0-dev", git = "https://github.com/subspace/substrate", rev = "fdb68194ab6995447610b3dbdee70559711dbd63", default-features = false }
sc-service = { version = "0.10.0-dev", git = "https://github.com/subspace/substrate", rev = "fdb68194ab6995447610b3dbdee70559711dbd63", default-features = false }
sp-keyring = { version = "7.0.0", git = "https://github.com/subspace/substrate", rev = "fdb68194ab6995447610b3dbdee70559711dbd63" }
subspace-test-client = { version = "0.1.0", path = "../../test/subspace-test-client" }
>>>>>>> 03156748
subspace-test-service = { version = "0.1.0", path = "../../test/subspace-test-service" }
subspace-runtime-primitives = { version = "0.1.0", path = "../../crates/subspace-runtime-primitives" }
substrate-test-utils = { version = "4.0.0-dev", git = "https://github.com/subspace/substrate", branch = "rsub/block-relay-poc-v4" }
tempfile = "3.5.0"
tokio = "1.27.0"<|MERGE_RESOLUTION|>--- conflicted
+++ resolved
@@ -35,19 +35,11 @@
 [dev-dependencies]
 domain-block-builder = { version = "0.1.0", path = "../../domains/client/block-builder" }
 domain-test-service = { version = "0.1.0", path = "../../domains/test/service" }
-<<<<<<< HEAD
 pallet-balances = { version = "4.0.0-dev", git = "https://github.com/subspace/substrate", branch = "rsub/block-relay-poc-v4" }
 sc-cli = { version = "0.10.0-dev", git = "https://github.com/subspace/substrate", branch = "rsub/block-relay-poc-v4", default-features = false }
 sc-service = { version = "0.10.0-dev", git = "https://github.com/subspace/substrate", branch = "rsub/block-relay-poc-v4", default-features = false }
-sp-domain-digests = { version = "0.1.0", path = "../../domains/primitives/digests" }
 sp-keyring = { version = "7.0.0", git = "https://github.com/subspace/substrate", branch = "rsub/block-relay-poc-v4" }
-=======
-pallet-balances = { version = "4.0.0-dev", git = "https://github.com/subspace/substrate", rev = "fdb68194ab6995447610b3dbdee70559711dbd63" }
-sc-cli = { version = "0.10.0-dev", git = "https://github.com/subspace/substrate", rev = "fdb68194ab6995447610b3dbdee70559711dbd63", default-features = false }
-sc-service = { version = "0.10.0-dev", git = "https://github.com/subspace/substrate", rev = "fdb68194ab6995447610b3dbdee70559711dbd63", default-features = false }
-sp-keyring = { version = "7.0.0", git = "https://github.com/subspace/substrate", rev = "fdb68194ab6995447610b3dbdee70559711dbd63" }
 subspace-test-client = { version = "0.1.0", path = "../../test/subspace-test-client" }
->>>>>>> 03156748
 subspace-test-service = { version = "0.1.0", path = "../../test/subspace-test-service" }
 subspace-runtime-primitives = { version = "0.1.0", path = "../../crates/subspace-runtime-primitives" }
 substrate-test-utils = { version = "4.0.0-dev", git = "https://github.com/subspace/substrate", branch = "rsub/block-relay-poc-v4" }
