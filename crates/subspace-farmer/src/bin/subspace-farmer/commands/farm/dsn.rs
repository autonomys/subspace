--- conflicted
+++ resolved
@@ -281,15 +281,11 @@
                 .instrument(Span::current())
             }),
         ],
-<<<<<<< HEAD
-=======
-        provider_storage: farmer_provider_storage,
         max_established_outgoing_connections: out_connections,
         max_pending_outgoing_connections: pending_out_connections,
         max_established_incoming_connections: in_connections,
         max_pending_incoming_connections: pending_in_connections,
         target_connections,
->>>>>>> 16aa777f
         ..default_config
     };
 
