use crate::NodeClient;
use async_trait::async_trait;
use backoff::future::retry;
use backoff::ExponentialBackoff;
use futures::stream::FuturesUnordered;
use futures::StreamExt;
<<<<<<< HEAD
=======
use lru::LruCache;
use parity_scale_codec::Decode;
use parking_lot::Mutex;
use std::collections::BTreeSet;
>>>>>>> 1b943137
use std::error::Error;
use std::future::Future;
use std::pin::Pin;
use std::sync::atomic::{AtomicBool, Ordering};
use std::time::Duration;
use subspace_archiving::archiver::is_piece_valid;
use subspace_core_primitives::crypto::kzg::Kzg;
use subspace_core_primitives::{
    Piece, PieceIndex, PieceIndexHash, RecordsRoot, SegmentIndex, PIECES_IN_SEGMENT, RECORD_SIZE,
};
use subspace_farmer_components::plotting::PieceReceiver;
use subspace_networking::utils::multihash::MultihashCode;
use subspace_networking::{Node, PieceByHashRequest, PieceByHashResponse, PieceKey, ToMultihash};
use tokio::time::{sleep, timeout};
use tracing::{debug, trace, warn};

/// Defines initial duration between get_piece calls.
const GET_PIECE_INITIAL_INTERVAL: Duration = Duration::from_secs(1);
/// Defines max duration between get_piece calls.
const GET_PIECE_MAX_INTERVAL: Duration = Duration::from_secs(5);
/// Delay for getting piece from cache before resorting to archival storage
const GET_PIECE_ARCHIVAL_STORAGE_DELAY: Duration = Duration::from_secs(2);
/// Max time allocated for getting piece from DSN before attempt is considered to fail
const GET_PIECE_TIMEOUT: Duration = Duration::from_secs(5);

// Temporary struct serving pieces from different providers using configuration arguments.
pub(crate) struct MultiChannelPieceReceiver<'a, NC> {
    dsn_node: &'a Node,
    node_client: &'a NC,
    kzg: &'a Kzg,
    records_root_cache: &'a Mutex<LruCache<SegmentIndex, RecordsRoot>>,
    cancelled: &'a AtomicBool,
}

<<<<<<< HEAD
// Defines target storage type for requets.
#[derive(Debug, Copy, Clone)]
enum StorageType {
    // L2 piece cache
    Cache,
    // L1 archival storage for pieces
    ArchivalStorage,
}

impl From<StorageType> for MultihashCode {
    fn from(storage_type: StorageType) -> Self {
        match storage_type {
            StorageType::Cache => MultihashCode::PieceIndex,
            StorageType::ArchivalStorage => MultihashCode::Sector,
        }
    }
}

impl<'a> MultiChannelPieceReceiver<'a> {
    pub(crate) fn new(dsn_node: Node, cancelled: &'a AtomicBool) -> Self {
=======
impl<'a, NC> MultiChannelPieceReceiver<'a, NC>
where
    NC: NodeClient,
{
    pub(crate) fn new(
        dsn_node: &'a Node,
        node_client: &'a NC,
        kzg: &'a Kzg,
        records_root_cache: &'a Mutex<LruCache<SegmentIndex, RecordsRoot>>,
        cancelled: &'a AtomicBool,
    ) -> Self {
>>>>>>> 1b943137
        Self {
            dsn_node,
            node_client,
            kzg,
            records_root_cache,
            cancelled,
        }
    }

    fn check_cancellation(&self) -> Result<(), Box<dyn Error + Send + Sync + 'static>> {
        if self.cancelled.load(Ordering::Acquire) {
            debug!("Getting a piece was cancelled.");

            return Err("Getting a piece was cancelled.".into());
        }

        Ok(())
    }

    // Get from piece cache (L2) or archival storage (L1)
    async fn get_piece_from_storage(
        &self,
        piece_index: PieceIndex,
        storage_type: StorageType,
    ) -> Option<Piece> {
        let piece_index_hash = PieceIndexHash::from_index(piece_index);
        let key = piece_index_hash.to_multihash_by_code(storage_type.into());
        let piece_key = match storage_type {
            StorageType::Cache => PieceKey::Cache(piece_index_hash),
            StorageType::ArchivalStorage => PieceKey::ArchivalStorage(piece_index_hash),
        };

        let get_providers_result = self.dsn_node.get_providers(key).await;

        match get_providers_result {
            Ok(mut get_providers_stream) => {
                while let Some(provider_id) = get_providers_stream.next().await {
                    trace!(%piece_index, %provider_id, "get_providers returned an item");

<<<<<<< HEAD
                    let request_result = self
                        .dsn_node
                        .send_generic_request(provider_id, PieceByHashRequest { key: piece_key })
                        .await;

                    match request_result {
                        Ok(PieceByHashResponse { piece: Some(piece) }) => {
                            trace!(%provider_id, %piece_index, ?key, "Piece request succeeded.");
                            return Some(piece);
                        }
                        Ok(PieceByHashResponse { piece: None }) => {
                            debug!(%provider_id, %piece_index, ?key, "Piece request returned empty piece.");
                        }
                        Err(error) => {
                            warn!(%provider_id, %piece_index, ?key, ?error, "Piece request failed.");
=======
        let mut get_value_stream = match get_value_result {
            Ok(get_value_stream) => get_value_stream,
            Err(err) => {
                error!(%piece_index, ?key, ?err, "get_value returned an error");
                return None;
            }
        };

        let piece_record = match get_value_stream.next().await {
            Some(piece_record) => {
                trace!(%piece_index, ?key, "get_value returned a piece");

                piece_record
            }
            None => {
                debug!(%piece_index, ?key, "get_value returned no piece");
                return None;
            }
        };

        let piece: Piece = match piece_record.record.value.try_into() {
            Ok(piece) => piece,
            Err(error) => {
                error!(%piece_index, ?key, ?error, "Error on piece construction");
                return None;
            }
        };

        if let Some(source_peer_id) = piece_record.peer && source_peer_id != self.dsn_node.id() {
            let segment_index: SegmentIndex = piece_index / PieceIndex::from(PIECES_IN_SEGMENT);

            let maybe_records_root = self.records_root_cache.lock().get(&segment_index).copied();
            let records_root = match maybe_records_root {
                Some(records_root) => records_root,
                None => {
                    let records_roots =
                        match self.node_client.records_roots(vec![segment_index]).await {
                            Ok(records_roots) => records_roots,
                            Err(error) => {
                                error!(
                                    %piece_index,
                                    ?key,
                                    ?error,
                                    "Failed tor retrieve records root from node"
                                );
                                return None;
                            }
                        };

                    let records_root = match records_roots.into_iter().next().flatten() {
                        Some(records_root) => records_root,
                        None => {
                            error!(
                                %piece_index,
                                %segment_index,
                                ?key,
                                "Records root for segment index wasn't found on node"
                            );
                            return None;
                        }
                    };

                    self.records_root_cache
                        .lock()
                        .push(segment_index, records_root);

                    records_root
                }
            };

            if !is_piece_valid(
                self.kzg,
                PIECES_IN_SEGMENT,
                &piece,
                records_root,
                u32::try_from(piece_index % PieceIndex::from(PIECES_IN_SEGMENT))
                    .expect("Always fix into u32; qed"),
                RECORD_SIZE,
            ) {
                error!(
                    %piece_index,
                    %source_peer_id,
                    ?key,
                    "Received invalid piece from peer"
                );

                // We don't care about result here
                let _ = self.dsn_node.ban_peer(source_peer_id).await;
                return None;
            }
        }

        Some(piece)
    }

    // Get piece from archival storage (L1) from sectors. Log errors.
    async fn get_piece_from_archival_storage(&self, piece_index: PieceIndex) -> Option<Piece> {
        let key =
            PieceIndexHash::from_index(piece_index).to_multihash_by_code(MultihashCode::Sector);

        let get_value_result = self.dsn_node.get_value(key).await;

        match get_value_result {
            Ok(mut encoded_gset_stream) => {
                match encoded_gset_stream.next().await {
                    Some(encoded_gset_record) => {
                        trace!(
                            %piece_index,
                            ?key,
                            "get_value returned a piece-by-sector providers"
                        );

                        // Workaround for archival sector until we fix https://github.com/libp2p/rust-libp2p/issues/3048
                        let peer_set = if let Ok(set) = BTreeSet::<Vec<u8>>::decode(
                            &mut encoded_gset_record.record.value.as_slice(),
                        ) {
                            set
                        } else {
                            warn!(
                                %piece_index,
                                ?key,
                                "get_value returned a non-gset value"
                            );
                            return None;
                        };

                        for peer_id in peer_set.into_iter() {
                            if let Ok(piece_provider_id) = PeerId::from_bytes(&peer_id) {
                                let request_result = self
                                    .dsn_node
                                    .send_generic_request(
                                        piece_provider_id,
                                        PieceByHashRequest {
                                            key: PieceKey::Sector(PieceIndexHash::from_index(
                                                piece_index,
                                            )),
                                        },
                                    )
                                    .await;

                                match request_result {
                                    Ok(request) => {
                                        if let Some(piece) = request.piece {
                                            return Some(piece);
                                        }
                                    }
                                    Err(error) => {
                                        error!(
                                            %piece_index,
                                            ?peer_id,
                                            ?key,
                                            ?error,
                                            "Error on piece-by-hash request."
                                        );
                                    }
                                }
                            } else {
                                error!(
                                    %piece_index,
                                    ?peer_id,
                                    ?key,
                                    "Cannot convert piece-by-sector provider PeerId from received \
                                    bytes"
                                );
                            }
>>>>>>> 1b943137
                        }
                    }
                }
            }
            Err(err) => {
                warn!(%piece_index,?key, ?err, "get_providers returned an error");
            }
        }

        None
    }
}

#[async_trait]
impl<'a, NC> PieceReceiver for MultiChannelPieceReceiver<'a, NC>
where
    NC: NodeClient,
{
    async fn get_piece(
        &self,
        piece_index: PieceIndex,
    ) -> Result<Option<Piece>, Box<dyn Error + Send + Sync + 'static>> {
        trace!(%piece_index, "Piece request.");

        let backoff = ExponentialBackoff {
            initial_interval: GET_PIECE_INITIAL_INTERVAL,
            max_interval: GET_PIECE_MAX_INTERVAL,
            // Try until we get a valid piece
            max_elapsed_time: None,
            ..ExponentialBackoff::default()
        };

        retry(backoff, || async {
            self.check_cancellation()
                .map_err(backoff::Error::Permanent)?;

            // Try to pull pieces in two ways, whichever is faster
            let mut piece_attempts = [
                timeout(
                    GET_PIECE_TIMEOUT,
                    Box::pin(self.get_piece_from_storage(piece_index, StorageType::Cache))
                        as Pin<Box<dyn Future<Output = _> + Send>>,
                ),
                //TODO: verify "broken pipe" error cause
                timeout(
                    GET_PIECE_TIMEOUT,
                    Box::pin(async {
                        // Prefer cache if it can return quickly, otherwise fall back to archival storage
                        sleep(GET_PIECE_ARCHIVAL_STORAGE_DELAY).await;
                        self.get_piece_from_storage(piece_index, StorageType::ArchivalStorage)
                            .await
                    }) as Pin<Box<dyn Future<Output = _> + Send>>,
                ),
            ]
            .into_iter()
            .collect::<FuturesUnordered<_>>();

            while let Some(maybe_piece) = piece_attempts.next().await {
                if let Ok(Some(piece)) = maybe_piece {
                    trace!(%piece_index, "Got piece");
                    return Ok(Some(piece));
                }
            }

            warn!(%piece_index, "Couldn't get a piece from DSN. Retrying...");

            Err(backoff::Error::transient(
                "Couldn't get piece from DSN".into(),
            ))
        })
        .await
    }
}<|MERGE_RESOLUTION|>--- conflicted
+++ resolved
@@ -4,13 +4,8 @@
 use backoff::ExponentialBackoff;
 use futures::stream::FuturesUnordered;
 use futures::StreamExt;
-<<<<<<< HEAD
-=======
 use lru::LruCache;
-use parity_scale_codec::Decode;
 use parking_lot::Mutex;
-use std::collections::BTreeSet;
->>>>>>> 1b943137
 use std::error::Error;
 use std::future::Future;
 use std::pin::Pin;
@@ -22,10 +17,12 @@
     Piece, PieceIndex, PieceIndexHash, RecordsRoot, SegmentIndex, PIECES_IN_SEGMENT, RECORD_SIZE,
 };
 use subspace_farmer_components::plotting::PieceReceiver;
+use subspace_networking::libp2p::multihash::Multihash;
+use subspace_networking::libp2p::PeerId;
 use subspace_networking::utils::multihash::MultihashCode;
 use subspace_networking::{Node, PieceByHashRequest, PieceByHashResponse, PieceKey, ToMultihash};
 use tokio::time::{sleep, timeout};
-use tracing::{debug, trace, warn};
+use tracing::{debug, error, trace, warn};
 
 /// Defines initial duration between get_piece calls.
 const GET_PIECE_INITIAL_INTERVAL: Duration = Duration::from_secs(1);
@@ -36,6 +33,24 @@
 /// Max time allocated for getting piece from DSN before attempt is considered to fail
 const GET_PIECE_TIMEOUT: Duration = Duration::from_secs(5);
 
+// Defines target storage type for requets.
+#[derive(Debug, Copy, Clone)]
+enum StorageType {
+    // L2 piece cache
+    Cache,
+    // L1 archival storage for pieces
+    ArchivalStorage,
+}
+
+impl From<StorageType> for MultihashCode {
+    fn from(storage_type: StorageType) -> Self {
+        match storage_type {
+            StorageType::Cache => MultihashCode::PieceIndex,
+            StorageType::ArchivalStorage => MultihashCode::Sector,
+        }
+    }
+}
+
 // Temporary struct serving pieces from different providers using configuration arguments.
 pub(crate) struct MultiChannelPieceReceiver<'a, NC> {
     dsn_node: &'a Node,
@@ -45,28 +60,6 @@
     cancelled: &'a AtomicBool,
 }
 
-<<<<<<< HEAD
-// Defines target storage type for requets.
-#[derive(Debug, Copy, Clone)]
-enum StorageType {
-    // L2 piece cache
-    Cache,
-    // L1 archival storage for pieces
-    ArchivalStorage,
-}
-
-impl From<StorageType> for MultihashCode {
-    fn from(storage_type: StorageType) -> Self {
-        match storage_type {
-            StorageType::Cache => MultihashCode::PieceIndex,
-            StorageType::ArchivalStorage => MultihashCode::Sector,
-        }
-    }
-}
-
-impl<'a> MultiChannelPieceReceiver<'a> {
-    pub(crate) fn new(dsn_node: Node, cancelled: &'a AtomicBool) -> Self {
-=======
 impl<'a, NC> MultiChannelPieceReceiver<'a, NC>
 where
     NC: NodeClient,
@@ -78,7 +71,6 @@
         records_root_cache: &'a Mutex<LruCache<SegmentIndex, RecordsRoot>>,
         cancelled: &'a AtomicBool,
     ) -> Self {
->>>>>>> 1b943137
         Self {
             dsn_node,
             node_client,
@@ -118,7 +110,6 @@
                 while let Some(provider_id) = get_providers_stream.next().await {
                     trace!(%piece_index, %provider_id, "get_providers returned an item");
 
-<<<<<<< HEAD
                     let request_result = self
                         .dsn_node
                         .send_generic_request(provider_id, PieceByHashRequest { key: piece_key })
@@ -127,43 +118,35 @@
                     match request_result {
                         Ok(PieceByHashResponse { piece: Some(piece) }) => {
                             trace!(%provider_id, %piece_index, ?key, "Piece request succeeded.");
-                            return Some(piece);
+                            return self
+                                .validate_piece(provider_id, piece_index, key, piece)
+                                .await;
                         }
                         Ok(PieceByHashResponse { piece: None }) => {
                             debug!(%provider_id, %piece_index, ?key, "Piece request returned empty piece.");
                         }
                         Err(error) => {
                             warn!(%provider_id, %piece_index, ?key, ?error, "Piece request failed.");
-=======
-        let mut get_value_stream = match get_value_result {
-            Ok(get_value_stream) => get_value_stream,
+                        }
+                    }
+                }
+            }
             Err(err) => {
-                error!(%piece_index, ?key, ?err, "get_value returned an error");
-                return None;
-            }
-        };
-
-        let piece_record = match get_value_stream.next().await {
-            Some(piece_record) => {
-                trace!(%piece_index, ?key, "get_value returned a piece");
-
-                piece_record
-            }
-            None => {
-                debug!(%piece_index, ?key, "get_value returned no piece");
-                return None;
-            }
-        };
-
-        let piece: Piece = match piece_record.record.value.try_into() {
-            Ok(piece) => piece,
-            Err(error) => {
-                error!(%piece_index, ?key, ?error, "Error on piece construction");
-                return None;
-            }
-        };
-
-        if let Some(source_peer_id) = piece_record.peer && source_peer_id != self.dsn_node.id() {
+                warn!(%piece_index,?key, ?err, "get_providers returned an error");
+            }
+        }
+
+        None
+    }
+
+    async fn validate_piece(
+        &self,
+        source_peer_id: PeerId,
+        piece_index: PieceIndex,
+        key: Multihash,
+        piece: Piece,
+    ) -> Option<Piece> {
+        if source_peer_id != self.dsn_node.id() {
             let segment_index: SegmentIndex = piece_index / PieceIndex::from(PIECES_IN_SEGMENT);
 
             let maybe_records_root = self.records_root_cache.lock().get(&segment_index).copied();
@@ -189,8 +172,8 @@
                         None => {
                             error!(
                                 %piece_index,
+                                ?key,
                                 %segment_index,
-                                ?key,
                                 "Records root for segment index wasn't found on node"
                             );
                             return None;
@@ -216,97 +199,14 @@
             ) {
                 error!(
                     %piece_index,
+                    ?key,
                     %source_peer_id,
-                    ?key,
                     "Received invalid piece from peer"
                 );
 
                 // We don't care about result here
                 let _ = self.dsn_node.ban_peer(source_peer_id).await;
                 return None;
-            }
-        }
-
-        Some(piece)
-    }
-
-    // Get piece from archival storage (L1) from sectors. Log errors.
-    async fn get_piece_from_archival_storage(&self, piece_index: PieceIndex) -> Option<Piece> {
-        let key =
-            PieceIndexHash::from_index(piece_index).to_multihash_by_code(MultihashCode::Sector);
-
-        let get_value_result = self.dsn_node.get_value(key).await;
-
-        match get_value_result {
-            Ok(mut encoded_gset_stream) => {
-                match encoded_gset_stream.next().await {
-                    Some(encoded_gset_record) => {
-                        trace!(
-                            %piece_index,
-                            ?key,
-                            "get_value returned a piece-by-sector providers"
-                        );
-
-                        // Workaround for archival sector until we fix https://github.com/libp2p/rust-libp2p/issues/3048
-                        let peer_set = if let Ok(set) = BTreeSet::<Vec<u8>>::decode(
-                            &mut encoded_gset_record.record.value.as_slice(),
-                        ) {
-                            set
-                        } else {
-                            warn!(
-                                %piece_index,
-                                ?key,
-                                "get_value returned a non-gset value"
-                            );
-                            return None;
-                        };
-
-                        for peer_id in peer_set.into_iter() {
-                            if let Ok(piece_provider_id) = PeerId::from_bytes(&peer_id) {
-                                let request_result = self
-                                    .dsn_node
-                                    .send_generic_request(
-                                        piece_provider_id,
-                                        PieceByHashRequest {
-                                            key: PieceKey::Sector(PieceIndexHash::from_index(
-                                                piece_index,
-                                            )),
-                                        },
-                                    )
-                                    .await;
-
-                                match request_result {
-                                    Ok(request) => {
-                                        if let Some(piece) = request.piece {
-                                            return Some(piece);
-                                        }
-                                    }
-                                    Err(error) => {
-                                        error!(
-                                            %piece_index,
-                                            ?peer_id,
-                                            ?key,
-                                            ?error,
-                                            "Error on piece-by-hash request."
-                                        );
-                                    }
-                                }
-                            } else {
-                                error!(
-                                    %piece_index,
-                                    ?peer_id,
-                                    ?key,
-                                    "Cannot convert piece-by-sector provider PeerId from received \
-                                    bytes"
-                                );
-                            }
->>>>>>> 1b943137
-                        }
-                    }
-                }
-            }
-            Err(err) => {
-                warn!(%piece_index,?key, ?err, "get_providers returned an error");
             }
         }
 
