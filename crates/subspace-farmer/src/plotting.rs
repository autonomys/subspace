#[cfg(test)]
mod tests;

use crate::commitments::Commitments;
use crate::plot::Plot;
use crate::PiecesToPlot;
use log::error;
use std::sync::Arc;
use subspace_core_primitives::{FlatPieces, PieceIndex};
use subspace_solving::{BatchEncodeError, SubspaceCodec};

<<<<<<< HEAD
const BEST_BLOCK_REQUEST_TIMEOUT: Duration = Duration::from_secs(60);

#[derive(Debug, Error)]
pub enum PlottingError {
    #[error("Plot is empty on restart, can't continue")]
    ContinueError,
    #[error("Failed to get block {0} from the chain, probably need to erase existing plot")]
    GetBlockError(u32),
    #[error("jsonrpsee error: {0}")]
    RpcError(Box<dyn std::error::Error + Send + Sync>),
    #[error("Last block retrieval from plot, rocksdb error: {0}")]
    LastBlock(rocksdb::Error),
    #[error("Error joining task: {0}")]
    JoinTask(tokio::task::JoinError),
    #[error("Archiver instantiation error: {0}")]
    Archiver(subspace_archiving::archiver::ArchiverInstantiationError),
}

#[doc = include_str!("../docs/plotting.md")]
pub struct Plotting {
    stop_sender: Option<oneshot::Sender<()>>,
    handle: Option<JoinHandle<Result<(), PlottingError>>>,
}

pub struct FarmerData {
    plot: Plot,
    commitments: Commitments,
    object_mappings: ObjectMappings,
    metadata: FarmerMetadata,
}

impl FarmerData {
    pub fn new(
        plot: Plot,
        commitments: Commitments,
        object_mappings: ObjectMappings,
        metadata: FarmerMetadata,
    ) -> Self {
        Self {
            plot,
            commitments,
            object_mappings,
            metadata,
        }
    }
}

/// Assumes `plot`, `commitment`, `object_mappings`, `client` and `identity` are already initialized
impl Plotting {
    /// Returns an instance of plotting, and also starts a concurrent background plotting task
    pub fn start<T: RpcClient + Clone + Send + Sync + 'static>(
        farmer_data: FarmerData,
        client: T,
        subspace_codec: SubspaceCodec,
        best_block_number_check_interval: Duration,
    ) -> Self {
        // Oneshot channels, that will be used for interrupt/stop the process
        let (stop_sender, stop_receiver) = oneshot::channel();

        // Get a handle for the background task, so that we can wait on it later if we want to
        let plotting_handle = tokio::spawn(background_plotting(
            farmer_data,
            client,
            subspace_codec,
            best_block_number_check_interval,
            stop_receiver,
        ));

        Plotting {
            stop_sender: Some(stop_sender),
            handle: Some(plotting_handle),
        }
    }

    /// Waits for the background plotting to finish
    pub async fn wait(mut self) -> Result<(), PlottingError> {
        self.handle
            .take()
            .unwrap()
            .await
            .map_err(PlottingError::JoinTask)?
    }
}

impl Drop for Plotting {
    fn drop(&mut self) {
        let _ = self.stop_sender.take().unwrap().send(());
    }
}

// TODO: Blocks that are coming form substrate node are fully trusted right now, which we probably
//  don't want eventually
/// Maintains plot in up to date state plotting new pieces as they are produced on the network.
async fn background_plotting<T: RpcClient + Clone + Send + 'static>(
    farmer_data: FarmerData,
    client: T,
=======
/// Generates a function that will plot pieces.
pub fn plot_pieces(
>>>>>>> bd482fec
    mut subspace_codec: SubspaceCodec,
    plot: &Plot,
    commitments: Commitments,
) -> impl FnMut(PiecesToPlot) -> bool + Send + 'static {
    let weak_plot = plot.downgrade();

    move |pieces_to_plot| {
        if let Some(plot) = weak_plot.upgrade() {
            if let Err(error) = plot_pieces_internal(
                &mut subspace_codec,
                &plot,
                &commitments,
                pieces_to_plot.piece_index_offset,
                pieces_to_plot.pieces,
            ) {
                error!("Failed to encode a piece: error: {}", error);
                return false;
            }
        } else {
            return false;
        }

        true
    }
}

/// Plot a set of pieces into a particular plot and commitment database.
fn plot_pieces_internal(
    subspace_codec: &mut SubspaceCodec,
    plot: &Plot,
    commitments: &Commitments,
    piece_index_offset: u64,
    mut pieces: FlatPieces,
) -> Result<(), BatchEncodeError> {
    let piece_indexes = (piece_index_offset..)
        .take(pieces.count())
        .collect::<Vec<PieceIndex>>();

    subspace_codec.batch_encode(&mut pieces, &piece_indexes)?;

    let pieces = Arc::new(pieces);

    match plot.write_many(Arc::clone(&pieces), piece_indexes) {
        Ok(write_result) => {
            if let Err(error) = commitments.remove_pieces(write_result.evicted_pieces()) {
                error!("Failed to remove old commitments for pieces: {}", error);
            }

            if let Err(error) =
                commitments.create_for_pieces(|| write_result.to_recommitment_iterator())
            {
                error!("Failed to create commitments for pieces: {}", error);
            }
        }
        Err(error) => error!("Failed to write encoded pieces: {}", error),
    }

    Ok(())
}<|MERGE_RESOLUTION|>--- conflicted
+++ resolved
@@ -1,3 +1,5 @@
+#![doc = include_str!("../docs/plotting.md")]
+
 #[cfg(test)]
 mod tests;
 
@@ -9,107 +11,8 @@
 use subspace_core_primitives::{FlatPieces, PieceIndex};
 use subspace_solving::{BatchEncodeError, SubspaceCodec};
 
-<<<<<<< HEAD
-const BEST_BLOCK_REQUEST_TIMEOUT: Duration = Duration::from_secs(60);
-
-#[derive(Debug, Error)]
-pub enum PlottingError {
-    #[error("Plot is empty on restart, can't continue")]
-    ContinueError,
-    #[error("Failed to get block {0} from the chain, probably need to erase existing plot")]
-    GetBlockError(u32),
-    #[error("jsonrpsee error: {0}")]
-    RpcError(Box<dyn std::error::Error + Send + Sync>),
-    #[error("Last block retrieval from plot, rocksdb error: {0}")]
-    LastBlock(rocksdb::Error),
-    #[error("Error joining task: {0}")]
-    JoinTask(tokio::task::JoinError),
-    #[error("Archiver instantiation error: {0}")]
-    Archiver(subspace_archiving::archiver::ArchiverInstantiationError),
-}
-
-#[doc = include_str!("../docs/plotting.md")]
-pub struct Plotting {
-    stop_sender: Option<oneshot::Sender<()>>,
-    handle: Option<JoinHandle<Result<(), PlottingError>>>,
-}
-
-pub struct FarmerData {
-    plot: Plot,
-    commitments: Commitments,
-    object_mappings: ObjectMappings,
-    metadata: FarmerMetadata,
-}
-
-impl FarmerData {
-    pub fn new(
-        plot: Plot,
-        commitments: Commitments,
-        object_mappings: ObjectMappings,
-        metadata: FarmerMetadata,
-    ) -> Self {
-        Self {
-            plot,
-            commitments,
-            object_mappings,
-            metadata,
-        }
-    }
-}
-
-/// Assumes `plot`, `commitment`, `object_mappings`, `client` and `identity` are already initialized
-impl Plotting {
-    /// Returns an instance of plotting, and also starts a concurrent background plotting task
-    pub fn start<T: RpcClient + Clone + Send + Sync + 'static>(
-        farmer_data: FarmerData,
-        client: T,
-        subspace_codec: SubspaceCodec,
-        best_block_number_check_interval: Duration,
-    ) -> Self {
-        // Oneshot channels, that will be used for interrupt/stop the process
-        let (stop_sender, stop_receiver) = oneshot::channel();
-
-        // Get a handle for the background task, so that we can wait on it later if we want to
-        let plotting_handle = tokio::spawn(background_plotting(
-            farmer_data,
-            client,
-            subspace_codec,
-            best_block_number_check_interval,
-            stop_receiver,
-        ));
-
-        Plotting {
-            stop_sender: Some(stop_sender),
-            handle: Some(plotting_handle),
-        }
-    }
-
-    /// Waits for the background plotting to finish
-    pub async fn wait(mut self) -> Result<(), PlottingError> {
-        self.handle
-            .take()
-            .unwrap()
-            .await
-            .map_err(PlottingError::JoinTask)?
-    }
-}
-
-impl Drop for Plotting {
-    fn drop(&mut self) {
-        let _ = self.stop_sender.take().unwrap().send(());
-    }
-}
-
-// TODO: Blocks that are coming form substrate node are fully trusted right now, which we probably
-//  don't want eventually
-/// Maintains plot in up to date state plotting new pieces as they are produced on the network.
-async fn background_plotting<T: RpcClient + Clone + Send + 'static>(
-    farmer_data: FarmerData,
-    client: T,
-=======
 /// Generates a function that will plot pieces.
 pub fn plot_pieces(
->>>>>>> bd482fec
     mut subspace_codec: SubspaceCodec,
     plot: &Plot,
     commitments: Commitments,
