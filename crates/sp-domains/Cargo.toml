--- conflicted
+++ resolved
@@ -23,7 +23,7 @@
 rand_chacha = { version = "0.3.1", default-features = false }
 rs_merkle = { version = "1.4.1", default-features = false }
 scale-info = { version = "2.7.0", default-features = false, features = ["derive"] }
-sc-client-api = { version = "4.0.0-dev", git = "https://github.com/subspace/polkadot-sdk", rev = "20be5f33a3d2b3f4b31a894f9829184b29fba3ef", optional = true }
+sc-client-api = { version = "4.0.0-dev", git = "https://github.com/subspace/polkadot-sdk", rev = "c90d6edfd8c63168eff0dce6f2ace4d66dd139f7", optional = true }
 serde = { version = "1.0.183", default-features = false, features = ["alloc", "derive"] }
 sp-api = { version = "4.0.0-dev", default-features = false, git = "https://github.com/subspace/polkadot-sdk", rev = "c90d6edfd8c63168eff0dce6f2ace4d66dd139f7" }
 sp-application-crypto = { version = "23.0.0", default-features = false, git = "https://github.com/subspace/polkadot-sdk", rev = "c90d6edfd8c63168eff0dce6f2ace4d66dd139f7" }
@@ -51,32 +51,6 @@
 [features]
 default = ["std"]
 std = [
-<<<<<<< HEAD
-	"blake2/std",
-	"frame-support/std",
-	"hash-db/std",
-	"parity-scale-codec/std",
-	"rs_merkle/std",
-	"scale-info/std",
-	"sc-client-api",
-	"serde/std",
-	"sp-api/std",
-	"sp-blockchain",
-	"sp-application-crypto/std",
-	"sp-consensus-slots/std",
-	"sp-core/std",
-	"sp-externalities/std",
-	"sp-keystore",
-	"sp-runtime/std",
-	"sp-runtime-interface/std",
-	"sp-state-machine/std",
-	"sp-std/std",
-	"sp-trie/std",
-	"sp-weights/std",
-	"subspace-core-primitives/std",
-	"subspace-runtime-primitives/std",
-	"thiserror",
-=======
     "async-trait",
     "blake2/std",
     "domain-runtime-primitives/std",
@@ -87,6 +61,7 @@
     "rand_chacha/std",
     "rs_merkle/std",
     "scale-info/std",
+    "sc-client-api",
     "serde/std",
     "sp-api/std",
     "sp-blockchain",
@@ -106,6 +81,5 @@
     "subspace-runtime-primitives/std",
     "trie-db/std",
     "thiserror",
->>>>>>> 606d2592
 ]
 runtime-benchmarks = []