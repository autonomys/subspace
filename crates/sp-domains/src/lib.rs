// Copyright (C) 2021 Subspace Labs, Inc.
// SPDX-License-Identifier: Apache-2.0

// Licensed under the Apache License, Version 2.0 (the "License");
// you may not use this file except in compliance with the License.
// You may obtain a copy of the License at
//
// 	http://www.apache.org/licenses/LICENSE-2.0
//
// Unless required by applicable law or agreed to in writing, software
// distributed under the License is distributed on an "AS IS" BASIS,
// WITHOUT WARRANTIES OR CONDITIONS OF ANY KIND, either express or implied.
// See the License for the specific language governing permissions and
// limitations under the License.

//! Primitives for executor pallet.

#![cfg_attr(not(feature = "std"), no_std)]

pub mod bundle_election;

use parity_scale_codec::{Decode, Encode};
use scale_info::TypeInfo;
use schnorrkel::vrf::{VRF_OUTPUT_LENGTH, VRF_PROOF_LENGTH};
use sp_consensus_slots::Slot;
use sp_core::crypto::KeyTypeId;
use sp_core::H256;
use sp_runtime::traits::{
    BlakeTwo256, Block as BlockT, Hash as HashT, Header as HeaderT, NumberFor,
};
use sp_runtime::transaction_validity::{InvalidTransaction, TransactionValidity};
use sp_runtime::OpaqueExtrinsic;
use sp_std::borrow::Cow;
use sp_std::vec::Vec;
use sp_trie::StorageProof;
use subspace_core_primitives::{Blake2b256Hash, BlockNumber, Randomness};
use subspace_runtime_primitives::AccountId;

/// Key type for Executor.
const KEY_TYPE: KeyTypeId = KeyTypeId(*b"exec");

mod app {
    use super::KEY_TYPE;
    use sp_application_crypto::{app_crypto, sr25519};

    app_crypto!(sr25519, KEY_TYPE);
}

/// An executor authority signature.
pub type ExecutorSignature = app::Signature;

/// An executor authority keypair. Necessarily equivalent to the schnorrkel public key used in
/// the main executor module. If that ever changes, then this must, too.
#[cfg(feature = "std")]
pub type ExecutorPair = app::Pair;

/// An executor authority identifier.
pub type ExecutorPublicKey = app::Public;

/// A type that implements `BoundToRuntimeAppPublic`, used for executor signing key.
pub struct ExecutorKey;

impl sp_runtime::BoundToRuntimeAppPublic for ExecutorKey {
    type Public = ExecutorPublicKey;
}

/// Stake weight in the domain bundle election.
///
/// Derived from the Balance and can't be smaller than u128.
pub type StakeWeight = u128;

/// Unique identifier of a domain.
#[derive(
    Clone, Copy, Debug, Hash, Default, Eq, PartialEq, Ord, PartialOrd, Encode, Decode, TypeInfo,
)]
#[cfg_attr(feature = "std", derive(serde::Serialize, serde::Deserialize))]
pub struct DomainId(u32);

impl From<u32> for DomainId {
    fn from(x: u32) -> Self {
        Self(x)
    }
}

impl From<DomainId> for u32 {
    fn from(domain_id: DomainId) -> Self {
        domain_id.0
    }
}

impl core::ops::Add<u32> for DomainId {
    type Output = Self;

    fn add(self, other: u32) -> Self {
        Self(self.0 + other)
    }
}

impl core::ops::Sub<u32> for DomainId {
    type Output = Self;

    fn sub(self, other: u32) -> Self {
        Self(self.0 - other)
    }
}

// TODO: confirm the range of different domain types.
const CORE_DOMAIN_ID_START: u32 = 100;
const OPEN_DOMAIN_ID_START: u32 = 1000;

impl DomainId {
    pub const SYSTEM: Self = Self::new(0);

    /// Creates a [`DomainId`].
    pub const fn new(id: u32) -> Self {
        Self(id)
    }

    /// Returns `true` if a domain is a system domain.
    pub fn is_system(&self) -> bool {
        self.0 < CORE_DOMAIN_ID_START
    }

    /// Returns `true` if a domain is a core domain.
    pub fn is_core(&self) -> bool {
        self.0 >= CORE_DOMAIN_ID_START && self.0 < OPEN_DOMAIN_ID_START
    }

    /// Returns `true` if a domain is an open domain.
    pub fn is_open(&self) -> bool {
        self.0 >= OPEN_DOMAIN_ID_START
    }

    /// Converts the inner integer to little-endian bytes.
    pub fn to_le_bytes(&self) -> [u8; 4] {
        self.0.to_le_bytes()
    }
}

/// Domain configuration.
#[derive(Debug, Encode, Decode, TypeInfo, Clone, PartialEq, Eq)]
#[cfg_attr(feature = "std", derive(serde::Serialize, serde::Deserialize))]
pub struct DomainConfig<Hash, Balance, Weight> {
    /// Hash of the domain wasm runtime blob.
    pub wasm_runtime_hash: Hash,

    // May be supported later.
    //pub upgrade_keys: Vec<AccountId>,
    // TODO: elaborate this field.
    pub bundle_frequency: u32,

    /// Maximum domain bundle size in bytes.
    pub max_bundle_size: u32,

    /// Maximum domain bundle weight.
    pub max_bundle_weight: Weight,

    /// Minimum executor stake value to be an operator on this domain.
    pub min_operator_stake: Balance,
}

/// Custom invalid validity code for the extrinsics in pallet-executor.
#[repr(u8)]
pub enum InvalidTransactionCode {
    BundleEquivicationProof = 101,
    TrasactionProof = 102,
    ExecutionReceipt = 103,
    Bundle = 104,
    FraudProof = 105,
}

impl From<InvalidTransactionCode> for InvalidTransaction {
    fn from(invalid_code: InvalidTransactionCode) -> Self {
        InvalidTransaction::Custom(invalid_code as u8)
    }
}

impl From<InvalidTransactionCode> for TransactionValidity {
    fn from(invalid_code: InvalidTransactionCode) -> Self {
        InvalidTransaction::Custom(invalid_code as u8).into()
    }
}

/// Header of transaction bundle.
#[derive(Debug, Decode, Encode, TypeInfo, PartialEq, Eq, Clone)]
pub struct BundleHeader<Hash> {
    /// The hash of primary block at which the bundle was created.
    pub primary_hash: Hash,
    /// The slot number.
    pub slot_number: u64,
    /// The merkle root of the extrinsics.
    pub extrinsics_root: H256,
}

impl<Hash: Encode> BundleHeader<Hash> {
    /// Returns the hash of this header.
    pub fn hash(&self) -> H256 {
        BlakeTwo256::hash_of(self)
    }
}

<<<<<<< HEAD
fn derive_local_randomness(
    vrf_output: [u8; VRF_OUTPUT_LENGTH],
    public_key: &ExecutorPublicKey,
    global_challenge: &Blake2b256Hash,
) -> SignatureResult<LocalRandomness> {
    let in_out = VRFOutput(vrf_output).attach_input_hash(
        &schnorrkel::PublicKey::from_bytes(public_key.as_ref())?,
        make_local_randomness_transcript(global_challenge),
    )?;

    Ok(in_out.make_bytes(LOCAL_RANDOMNESS_CONTEXT))
}

/// Returns the domain-specific solution for the challenge of producing a bundle.
pub fn derive_bundle_election_solution(
    domain_id: DomainId,
    vrf_output: [u8; VRF_OUTPUT_LENGTH],
    public_key: &ExecutorPublicKey,
    global_challenge: &Blake2b256Hash,
) -> SignatureResult<u128> {
    let local_randomness = derive_local_randomness(vrf_output, public_key, global_challenge)?;
    let local_domain_randomness =
        blake2b_256_hash_list(&[&domain_id.to_le_bytes(), &local_randomness]);

    let election_solution = u128::from_le_bytes(
        local_domain_randomness
            .split_at(core::mem::size_of::<u128>())
            .0
            .try_into()
            .expect("Local domain randomness must fit into u128; qed"),
    );

    Ok(election_solution)
}

/// Returns the election threshold based on the stake weight proportion and slot probability.
pub fn calculate_bundle_election_threshold(
    stake_weight: StakeWeight,
    total_stake_weight: StakeWeight,
    slot_probability: (u64, u64),
) -> u128 {
    // The calculation is written for not causing the overflow, which might be harder to
    // understand, the formula in a readable form is as followes:
    //
    //              slot_probability.0      stake_weight
    // threshold =  ------------------ * --------------------- * u128::MAX
    //              slot_probability.1    total_stake_weight
    //
    // TODO: better to have more audits on this calculation.
    u128::MAX / u128::from(slot_probability.1) * u128::from(slot_probability.0) / total_stake_weight
        * stake_weight
}

pub fn is_election_solution_within_threshold(election_solution: u128, threshold: u128) -> bool {
    election_solution <= threshold
}

/// Make a VRF transcript.
pub fn make_local_randomness_transcript(global_challenge: &Blake2b256Hash) -> Transcript {
    let mut transcript = Transcript::new(VRF_TRANSCRIPT_LABEL);
    transcript.append_message(b"global challenge", global_challenge);
    transcript
}

/// Make a VRF transcript data.
#[cfg(feature = "std")]
pub fn make_local_randomness_transcript_data(
    global_challenge: &Blake2b256Hash,
) -> VRFTranscriptData {
    VRFTranscriptData {
        label: VRF_TRANSCRIPT_LABEL,
        items: vec![(
            "global challenge",
            VRFTranscriptValue::Bytes(global_challenge.to_vec()),
        )],
    }
}

pub mod well_known_keys {
    use sp_std::vec;
    use sp_std::vec::Vec;

    /// Storage key of `pallet_executor_registry::Authorities`.
    ///
    /// Authorities::<T>::hashed_key().
    pub(crate) const AUTHORITIES: [u8; 32] = [
        185, 61, 20, 0, 90, 16, 106, 134, 14, 150, 35, 100, 152, 229, 203, 187, 94, 6, 33, 196,
        134, 154, 166, 12, 2, 190, 154, 220, 201, 138, 13, 29,
    ];

    /// Storage key of `pallet_executor_registry::TotalStakeWeight`.
    ///
    /// TotalStakeWeight::<T>::hashed_key().
    pub(crate) const TOTAL_STAKE_WEIGHT: [u8; 32] = [
        185, 61, 20, 0, 90, 16, 106, 134, 14, 150, 35, 100, 152, 229, 203, 187, 173, 245, 4, 89,
        128, 92, 85, 189, 74, 160, 138, 209, 188, 18, 62, 94,
    ];

    /// Storage key of `pallet_executor_registry::SlotProbability`.
    ///
    /// SlotProbability::<T>::hashed_key().
    pub(crate) const SLOT_PROBABILITY: [u8; 32] = [
        185, 61, 20, 0, 90, 16, 106, 134, 14, 150, 35, 100, 152, 229, 203, 187, 60, 16, 174, 72,
        214, 175, 220, 254, 34, 167, 168, 222, 147, 18, 4, 168,
    ];

    pub fn bundle_election_storage_keys() -> Vec<[u8; 32]> {
        vec![AUTHORITIES, TOTAL_STAKE_WEIGHT, SLOT_PROBABILITY]
    }
}

/// Parameters for the bundle election.
#[derive(Debug, Decode, Encode, TypeInfo, PartialEq, Eq, Clone)]
pub struct BundleElectionParams {
    pub authorities: Vec<(ExecutorPublicKey, StakeWeight)>,
    pub total_stake_weight: StakeWeight,
    pub slot_probability: (u64, u64),
}

#[derive(Debug, Decode, Encode, TypeInfo, PartialEq, Eq, Clone)]
pub enum VrfProofError {
    /// Can not construct the vrf public_key/output/proof from the raw bytes.
    VrfSignatureConstructionError,
    /// Invalid vrf proof.
    BadProof,
}

/// Verify the vrf proof generated in the bundle election.
pub fn verify_vrf_proof(
    public_key: &ExecutorPublicKey,
    vrf_output: &[u8],
    vrf_proof: &[u8],
    global_challenge: &Blake2b256Hash,
) -> Result<(), VrfProofError> {
    let public_key = schnorrkel::PublicKey::from_bytes(public_key.as_ref())
        .map_err(|_| VrfProofError::VrfSignatureConstructionError)?;

    public_key
        .vrf_verify(
            make_local_randomness_transcript(global_challenge),
            &VRFOutput::from_bytes(vrf_output)
                .map_err(|_| VrfProofError::VrfSignatureConstructionError)?,
            &VRFProof::from_bytes(vrf_proof)
                .map_err(|_| VrfProofError::VrfSignatureConstructionError)?,
        )
        .map_err(|_| VrfProofError::BadProof)?;

    Ok(())
}

#[derive(Debug, Decode, Encode, TypeInfo, PartialEq, Eq, Clone)]
pub enum ReadBundleElectionParamsError {
    /// Trie error.
    TrieError,
    /// The value does not exist in the trie.
    MissingValue,
    /// Failed to decode the value read from the trie.
    DecodeError,
}

/// Returns the bundle election parameters read from the given storage proof.
pub fn read_bundle_election_params(
    storage_proof: StorageProof,
    state_root: &H256,
) -> Result<BundleElectionParams, ReadBundleElectionParamsError> {
    let db = storage_proof.into_memory_db::<BlakeTwo256>();

    let read_value = |storage_key| {
        read_trie_value::<LayoutV1<BlakeTwo256>, _>(&db, state_root, storage_key, None, None)
            .map_err(|_| ReadBundleElectionParamsError::TrieError)
    };

    let authorities =
        read_value(&AUTHORITIES)?.ok_or(ReadBundleElectionParamsError::MissingValue)?;
    let authorities: Vec<(ExecutorPublicKey, StakeWeight)> =
        Decode::decode(&mut authorities.as_slice())
            .map_err(|_| ReadBundleElectionParamsError::DecodeError)?;

    let total_stake_weight_value =
        read_value(&TOTAL_STAKE_WEIGHT)?.ok_or(ReadBundleElectionParamsError::MissingValue)?;
    let total_stake_weight: StakeWeight = Decode::decode(&mut total_stake_weight_value.as_slice())
        .map_err(|_| ReadBundleElectionParamsError::DecodeError)?;

    let slot_probability_value =
        read_value(&SLOT_PROBABILITY)?.ok_or(ReadBundleElectionParamsError::MissingValue)?;
    let slot_probability: (u64, u64) = Decode::decode(&mut slot_probability_value.as_slice())
        .map_err(|_| ReadBundleElectionParamsError::DecodeError)?;

    Ok(BundleElectionParams {
        authorities,
        total_stake_weight,
        slot_probability,
    })
}

=======
>>>>>>> 466d2bf1
#[derive(Debug, Decode, Encode, TypeInfo, PartialEq, Eq, Clone)]
pub struct ProofOfElection<SecondaryHash> {
    /// Domain id.
    pub domain_id: DomainId,
    /// VRF output.
    pub vrf_output: [u8; VRF_OUTPUT_LENGTH],
    /// VRF proof.
    pub vrf_proof: [u8; VRF_PROOF_LENGTH],
    /// VRF public key.
    pub executor_public_key: ExecutorPublicKey,
    /// Global challenge.
    pub global_challenge: Blake2b256Hash,
    /// State root corresponding to the storage proof above.
    pub state_root: SecondaryHash,
    /// Storage proof for the bundle election state.
    pub storage_proof: StorageProof,
    /// Number of the secondary block at which the proof of election was created.
    pub block_number: BlockNumber,
    /// Block hash corresponding to the `block_number` above.
    pub block_hash: SecondaryHash,
}

impl<SecondaryHash: Default> ProofOfElection<SecondaryHash> {
    #[cfg(feature = "std")]
    pub fn with_public_key(executor_public_key: ExecutorPublicKey) -> Self {
        Self {
            domain_id: DomainId::default(),
            vrf_output: [0u8; VRF_OUTPUT_LENGTH],
            vrf_proof: [0u8; VRF_PROOF_LENGTH],
            executor_public_key,
            global_challenge: Blake2b256Hash::default(),
            state_root: Default::default(),
            storage_proof: StorageProof::empty(),
            block_number: Default::default(),
            block_hash: Default::default(),
        }
    }
}

/// Transaction bundle
#[derive(Debug, Decode, Encode, TypeInfo, PartialEq, Eq, Clone)]
pub struct Bundle<Extrinsic, Number, Hash, SecondaryHash> {
    /// The bundle header.
    pub header: BundleHeader<Hash>,
    /// Expected receipts by the primay chain when the bundle was created.
    pub receipts: Vec<ExecutionReceipt<Number, Hash, SecondaryHash>>,
    /// The accompanying extrinsics.
    pub extrinsics: Vec<Extrinsic>,
}

impl<Extrinsic, Number, Hash: Encode, SecondaryHash>
    Bundle<Extrinsic, Number, Hash, SecondaryHash>
{
    /// Returns the hash of this bundle.
    pub fn hash(&self) -> H256 {
        self.header.hash()
    }
}

/// Bundle with opaque extrinsics.
pub type OpaqueBundle<Number, Hash, SecondaryHash> =
    Bundle<OpaqueExtrinsic, Number, Hash, SecondaryHash>;

impl<Extrinsic: Encode, Number, Hash, SecondaryHash>
    Bundle<Extrinsic, Number, Hash, SecondaryHash>
{
    /// Convert a bundle with generic extrinsic to a bundle with opaque extrinsic.
    pub fn into_opaque_bundle(self) -> OpaqueBundle<Number, Hash, SecondaryHash> {
        let Bundle {
            header,
            receipts,
            extrinsics,
        } = self;
        let opaque_extrinsics = extrinsics
            .into_iter()
            .map(|xt| {
                OpaqueExtrinsic::from_bytes(&xt.encode())
                    .expect("We have just encoded a valid extrinsic; qed")
            })
            .collect();
        OpaqueBundle {
            header,
            receipts,
            extrinsics: opaque_extrinsics,
        }
    }
}

/// Signed version of [`Bundle`].
#[derive(Debug, Decode, Encode, TypeInfo, PartialEq, Eq, Clone)]
pub struct SignedBundle<Extrinsic, Number, Hash, SecondaryHash> {
    /// The bundle header.
    pub bundle: Bundle<Extrinsic, Number, Hash, SecondaryHash>,
    /// Proof of bundle election.
    pub proof_of_election: ProofOfElection<SecondaryHash>,
    /// Signature of the bundle.
    pub signature: ExecutorSignature,
}

/// [`SignedBundle`] with opaque extrinsic.
pub type SignedOpaqueBundle<Number, Hash, SecondaryHash> =
    SignedBundle<OpaqueExtrinsic, Number, Hash, SecondaryHash>;

impl<Extrinsic: Encode, Number: Encode, Hash: Encode, SecondaryHash: Encode>
    SignedBundle<Extrinsic, Number, Hash, SecondaryHash>
{
    /// Returns the hash of signed bundle.
    pub fn hash(&self) -> H256 {
        BlakeTwo256::hash_of(self)
    }

    /// Returns the domain_id of this bundle.
    pub fn domain_id(&self) -> DomainId {
        self.proof_of_election.domain_id
    }
}

impl<Extrinsic: Encode, Number, Hash, SecondaryHash>
    SignedBundle<Extrinsic, Number, Hash, SecondaryHash>
{
    /// Convert a signed bundle with generic extrinsic to a signed bundle with opaque extrinsic.
    pub fn into_signed_opaque_bundle(self) -> SignedOpaqueBundle<Number, Hash, SecondaryHash> {
        SignedOpaqueBundle {
            bundle: self.bundle.into_opaque_bundle(),
            proof_of_election: self.proof_of_election,
            signature: self.signature,
        }
    }
}

/// Receipt of state execution.
#[derive(Debug, Decode, Encode, TypeInfo, PartialEq, Eq, Clone)]
pub struct ExecutionReceipt<Number, Hash, SecondaryHash> {
    /// Primary block number.
    pub primary_number: Number,
    /// Primary block hash.
    pub primary_hash: Hash,
    /// Secondary block hash.
    pub secondary_hash: SecondaryHash,
    /// List of storage roots collected during the block execution.
    pub trace: Vec<SecondaryHash>,
    /// The merkle root of `trace`.
    pub trace_root: Blake2b256Hash,
}

impl<Number: Encode, Hash: Encode, SecondaryHash: Encode>
    ExecutionReceipt<Number, Hash, SecondaryHash>
{
    /// Returns the hash of this execution receipt.
    pub fn hash(&self) -> H256 {
        BlakeTwo256::hash_of(self)
    }
}

/// Execution phase along with an optional encoded call data.
///
/// Each execution phase has a different method for the runtime call.
#[derive(Debug, Decode, Encode, TypeInfo, PartialEq, Eq, Clone)]
pub enum ExecutionPhase {
    /// Executes the `initialize_block` hook.
    InitializeBlock { call_data: Vec<u8> },
    /// Executes some extrinsic.
    /// TODO: maybe optimized to not include the whole extrinsic blob in the future.
    ApplyExtrinsic { call_data: Vec<u8> },
    /// Executes the `finalize_block` hook.
    FinalizeBlock,
}

impl ExecutionPhase {
    /// Returns the method for generating the proof.
    pub fn proving_method(&self) -> &'static str {
        match self {
            // TODO: Replace `SecondaryApi_initialize_block_with_post_state_root` with `Core_initalize_block`
            // Should be a same issue with https://github.com/paritytech/substrate/pull/10922#issuecomment-1068997467
            Self::InitializeBlock { .. } => "SecondaryApi_initialize_block_with_post_state_root",
            Self::ApplyExtrinsic { .. } => "BlockBuilder_apply_extrinsic",
            Self::FinalizeBlock => "BlockBuilder_finalize_block",
        }
    }

    /// Returns the method for verifying the proof.
    ///
    /// The difference with [`Self::proving_method`] is that the return value of verifying method
    /// must contain the post state root info so that it can be used to compare whether the
    /// result of execution reported in [`FraudProof`] is expected or not.
    pub fn verifying_method(&self) -> &'static str {
        match self {
            Self::InitializeBlock { .. } => "SecondaryApi_initialize_block_with_post_state_root",
            Self::ApplyExtrinsic { .. } => "SecondaryApi_apply_extrinsic_with_post_state_root",
            Self::FinalizeBlock => "BlockBuilder_finalize_block",
        }
    }

    /// Returns the call data used to generate and verify the proof.
    pub fn call_data(&self) -> &[u8] {
        match self {
            Self::InitializeBlock { call_data } | Self::ApplyExtrinsic { call_data } => call_data,
            Self::FinalizeBlock => Default::default(),
        }
    }

    /// Returns the post state root for the given execution result.
    pub fn decode_execution_result<Header: HeaderT>(
        &self,
        execution_result: Vec<u8>,
    ) -> Result<Header::Hash, VerificationError> {
        match self {
            ExecutionPhase::InitializeBlock { .. } | ExecutionPhase::ApplyExtrinsic { .. } => {
                let encoded_storage_root = Vec::<u8>::decode(&mut execution_result.as_slice())
                    .map_err(VerificationError::InitializeBlockOrApplyExtrinsicDecode)?;
                Header::Hash::decode(&mut encoded_storage_root.as_slice())
                    .map_err(VerificationError::StorageRootDecode)
            }
            ExecutionPhase::FinalizeBlock => {
                let new_header = Header::decode(&mut execution_result.as_slice())
                    .map_err(VerificationError::HeaderDecode)?;
                Ok(*new_header.state_root())
            }
        }
    }
}

/// Error type of fraud proof verification on primary node.
#[derive(Debug)]
#[cfg_attr(feature = "thiserror", derive(thiserror::Error))]
pub enum VerificationError {
    /// Failed to pass the execution proof check.
    #[cfg_attr(
        feature = "thiserror",
        error("Failed to pass the execution proof check")
    )]
    BadProof(sp_std::boxed::Box<dyn sp_state_machine::Error>),
    /// The `post_state_root` calculated by farmer does not match the one declared in [`FraudProof`].
    #[cfg_attr(
        feature = "thiserror",
        error("`post_state_root` mismatches, expected: {expected}, got: {got}")
    )]
    BadPostStateRoot { expected: H256, got: H256 },
    /// Failed to decode the return value of `initialize_block` and `apply_extrinsic`.
    #[cfg_attr(
        feature = "thiserror",
        error(
            "Failed to decode the return value of `initialize_block` and `apply_extrinsic`: {0}"
        )
    )]
    InitializeBlockOrApplyExtrinsicDecode(parity_scale_codec::Error),
    /// Failed to decode the storage root produced by verifying `initialize_block` or `apply_extrinsic`.
    #[cfg_attr(
        feature = "thiserror",
        error(
            "Failed to decode the storage root from verifying `initialize_block` and `apply_extrinsic`: {0}"
        )
    )]
    StorageRootDecode(parity_scale_codec::Error),
    /// Failed to decode the header produced by `finalize_block`.
    #[cfg_attr(
        feature = "thiserror",
        error("Failed to decode the header from verifying `finalize_block`: {0}")
    )]
    HeaderDecode(parity_scale_codec::Error),
    /// Runtime api error.
    #[cfg(feature = "std")]
    #[cfg_attr(feature = "thiserror", error("Runtime api error: {0}"))]
    RuntimeApi(#[from] sp_api::ApiError),
}

/// Fraud proof for the state computation.
#[derive(Debug, Decode, Encode, TypeInfo, PartialEq, Eq, Clone)]
pub struct FraudProof {
    /// Hash of the signed bundle in which an invalid state transition occurred.
    pub bad_signed_bundle_hash: H256,
    /// Parent number.
    pub parent_number: BlockNumber,
    /// Parent hash of the block at which the invalid execution occurred.
    ///
    /// Runtime code for this block's execution is retrieved on top of the parent block.
    pub parent_hash: H256,
    /// State root before the fraudulent transaction.
    pub pre_state_root: H256,
    /// State root after the fraudulent transaction.
    pub post_state_root: H256,
    /// Proof recorded during the computation.
    pub proof: StorageProof,
    /// Execution phase.
    pub execution_phase: ExecutionPhase,
}

/// Represents a bundle equivocation proof. An equivocation happens when an executor
/// produces more than one bundle on the same slot. The proof of equivocation
/// are the given distinct bundle headers that were signed by the validator and which
/// include the slot number.
#[derive(Clone, Debug, Decode, Encode, PartialEq, TypeInfo)]
pub struct BundleEquivocationProof<Hash> {
    /// The authority id of the equivocator.
    pub offender: AccountId,
    /// The slot at which the equivocation happened.
    pub slot: Slot,
    /// The first header involved in the equivocation.
    pub first_header: BundleHeader<Hash>,
    /// The second header involved in the equivocation.
    pub second_header: BundleHeader<Hash>,
}

impl<Hash: Clone + Default + Encode> BundleEquivocationProof<Hash> {
    /// Returns the hash of this bundle equivocation proof.
    pub fn hash(&self) -> H256 {
        BlakeTwo256::hash_of(self)
    }

    // TODO: remove this later.
    /// Constructs a dummy bundle equivocation proof.
    pub fn dummy_at(slot_number: u64) -> Self {
        let dummy_header = BundleHeader {
            primary_hash: Hash::default(),
            slot_number,
            extrinsics_root: H256::default(),
        };
        Self {
            offender: AccountId::decode(&mut sp_runtime::traits::TrailingZeroInput::zeroes())
                .expect("Failed to create zero account"),
            slot: Slot::default(),
            first_header: dummy_header.clone(),
            second_header: dummy_header,
        }
    }
}

/// Represents an invalid transaction proof.
#[derive(Clone, Debug, Decode, Encode, Eq, PartialEq, TypeInfo)]
pub struct InvalidTransactionProof;

/// List of [`OpaqueBundle`].
pub type OpaqueBundles<Block, SecondaryHash> =
    Vec<OpaqueBundle<NumberFor<Block>, <Block as BlockT>::Hash, SecondaryHash>>;

/// List of [`SignedOpaqueBundle`].
pub type SignedOpaqueBundles<Block, SecondaryHash> =
    Vec<SignedOpaqueBundle<NumberFor<Block>, <Block as BlockT>::Hash, SecondaryHash>>;

sp_api::decl_runtime_apis! {
    /// API necessary for executor pallet.
    pub trait ExecutorApi<SecondaryHash: Encode + Decode> {
        /// Submits the transaction bundle via an unsigned extrinsic.
        fn submit_bundle_unsigned(opaque_bundle: SignedOpaqueBundle<NumberFor<Block>, Block::Hash, SecondaryHash>);

        /// Submits the fraud proof via an unsigned extrinsic.
        fn submit_fraud_proof_unsigned(fraud_proof: FraudProof);

        /// Submits the bundle equivocation proof via an unsigned extrinsic.
        fn submit_bundle_equivocation_proof_unsigned(
            bundle_equivocation_proof: BundleEquivocationProof<Block::Hash>,
        );

        /// Submits the invalid transaction proof via an unsigned extrinsic.
        fn submit_invalid_transaction_proof_unsigned(
            invalid_transaction_proof: InvalidTransactionProof,
        );

        /// Extract the system bundles from the given extrinsics.
        fn extract_system_bundles(
            extrinsics: Vec<Block::Extrinsic>,
        ) -> (OpaqueBundles<Block, SecondaryHash>, SignedOpaqueBundles<Block, SecondaryHash>);

        /// Extract the core bundles from the given extrinsics.
        fn extract_core_bundles(
            extrinsics: Vec<Block::Extrinsic>,
            domain_id: DomainId,
        ) -> OpaqueBundles<Block, SecondaryHash>;

        /// Extract the receipts from the given extrinsics.
        fn extract_receipts(
            extrinsics: Vec<Block::Extrinsic>,
        ) -> Vec<ExecutionReceipt<NumberFor<Block>, Block::Hash, SecondaryHash>>;

        /// Extract the fraud proofs from the given extrinsics.
        fn extract_fraud_proofs(extrinsics: Vec<Block::Extrinsic>) -> Vec<FraudProof>;

        /// Generates a randomness seed for extrinsics shuffling.
        fn extrinsics_shuffling_seed(header: Block::Header) -> Randomness;

        /// WASM bundle for execution runtime.
        fn execution_wasm_bundle() -> Cow<'static, [u8]>;

        /// Returns the best execution chain number.
        fn best_execution_chain_number() -> NumberFor<Block>;

        /// Returns the block number of oldest execution receipt.
        fn oldest_receipt_number() -> NumberFor<Block>;

        /// Returns the maximum receipt drift.
        fn maximum_receipt_drift() -> NumberFor<Block>;
    }
}<|MERGE_RESOLUTION|>--- conflicted
+++ resolved
@@ -199,204 +199,6 @@
     }
 }
 
-<<<<<<< HEAD
-fn derive_local_randomness(
-    vrf_output: [u8; VRF_OUTPUT_LENGTH],
-    public_key: &ExecutorPublicKey,
-    global_challenge: &Blake2b256Hash,
-) -> SignatureResult<LocalRandomness> {
-    let in_out = VRFOutput(vrf_output).attach_input_hash(
-        &schnorrkel::PublicKey::from_bytes(public_key.as_ref())?,
-        make_local_randomness_transcript(global_challenge),
-    )?;
-
-    Ok(in_out.make_bytes(LOCAL_RANDOMNESS_CONTEXT))
-}
-
-/// Returns the domain-specific solution for the challenge of producing a bundle.
-pub fn derive_bundle_election_solution(
-    domain_id: DomainId,
-    vrf_output: [u8; VRF_OUTPUT_LENGTH],
-    public_key: &ExecutorPublicKey,
-    global_challenge: &Blake2b256Hash,
-) -> SignatureResult<u128> {
-    let local_randomness = derive_local_randomness(vrf_output, public_key, global_challenge)?;
-    let local_domain_randomness =
-        blake2b_256_hash_list(&[&domain_id.to_le_bytes(), &local_randomness]);
-
-    let election_solution = u128::from_le_bytes(
-        local_domain_randomness
-            .split_at(core::mem::size_of::<u128>())
-            .0
-            .try_into()
-            .expect("Local domain randomness must fit into u128; qed"),
-    );
-
-    Ok(election_solution)
-}
-
-/// Returns the election threshold based on the stake weight proportion and slot probability.
-pub fn calculate_bundle_election_threshold(
-    stake_weight: StakeWeight,
-    total_stake_weight: StakeWeight,
-    slot_probability: (u64, u64),
-) -> u128 {
-    // The calculation is written for not causing the overflow, which might be harder to
-    // understand, the formula in a readable form is as followes:
-    //
-    //              slot_probability.0      stake_weight
-    // threshold =  ------------------ * --------------------- * u128::MAX
-    //              slot_probability.1    total_stake_weight
-    //
-    // TODO: better to have more audits on this calculation.
-    u128::MAX / u128::from(slot_probability.1) * u128::from(slot_probability.0) / total_stake_weight
-        * stake_weight
-}
-
-pub fn is_election_solution_within_threshold(election_solution: u128, threshold: u128) -> bool {
-    election_solution <= threshold
-}
-
-/// Make a VRF transcript.
-pub fn make_local_randomness_transcript(global_challenge: &Blake2b256Hash) -> Transcript {
-    let mut transcript = Transcript::new(VRF_TRANSCRIPT_LABEL);
-    transcript.append_message(b"global challenge", global_challenge);
-    transcript
-}
-
-/// Make a VRF transcript data.
-#[cfg(feature = "std")]
-pub fn make_local_randomness_transcript_data(
-    global_challenge: &Blake2b256Hash,
-) -> VRFTranscriptData {
-    VRFTranscriptData {
-        label: VRF_TRANSCRIPT_LABEL,
-        items: vec![(
-            "global challenge",
-            VRFTranscriptValue::Bytes(global_challenge.to_vec()),
-        )],
-    }
-}
-
-pub mod well_known_keys {
-    use sp_std::vec;
-    use sp_std::vec::Vec;
-
-    /// Storage key of `pallet_executor_registry::Authorities`.
-    ///
-    /// Authorities::<T>::hashed_key().
-    pub(crate) const AUTHORITIES: [u8; 32] = [
-        185, 61, 20, 0, 90, 16, 106, 134, 14, 150, 35, 100, 152, 229, 203, 187, 94, 6, 33, 196,
-        134, 154, 166, 12, 2, 190, 154, 220, 201, 138, 13, 29,
-    ];
-
-    /// Storage key of `pallet_executor_registry::TotalStakeWeight`.
-    ///
-    /// TotalStakeWeight::<T>::hashed_key().
-    pub(crate) const TOTAL_STAKE_WEIGHT: [u8; 32] = [
-        185, 61, 20, 0, 90, 16, 106, 134, 14, 150, 35, 100, 152, 229, 203, 187, 173, 245, 4, 89,
-        128, 92, 85, 189, 74, 160, 138, 209, 188, 18, 62, 94,
-    ];
-
-    /// Storage key of `pallet_executor_registry::SlotProbability`.
-    ///
-    /// SlotProbability::<T>::hashed_key().
-    pub(crate) const SLOT_PROBABILITY: [u8; 32] = [
-        185, 61, 20, 0, 90, 16, 106, 134, 14, 150, 35, 100, 152, 229, 203, 187, 60, 16, 174, 72,
-        214, 175, 220, 254, 34, 167, 168, 222, 147, 18, 4, 168,
-    ];
-
-    pub fn bundle_election_storage_keys() -> Vec<[u8; 32]> {
-        vec![AUTHORITIES, TOTAL_STAKE_WEIGHT, SLOT_PROBABILITY]
-    }
-}
-
-/// Parameters for the bundle election.
-#[derive(Debug, Decode, Encode, TypeInfo, PartialEq, Eq, Clone)]
-pub struct BundleElectionParams {
-    pub authorities: Vec<(ExecutorPublicKey, StakeWeight)>,
-    pub total_stake_weight: StakeWeight,
-    pub slot_probability: (u64, u64),
-}
-
-#[derive(Debug, Decode, Encode, TypeInfo, PartialEq, Eq, Clone)]
-pub enum VrfProofError {
-    /// Can not construct the vrf public_key/output/proof from the raw bytes.
-    VrfSignatureConstructionError,
-    /// Invalid vrf proof.
-    BadProof,
-}
-
-/// Verify the vrf proof generated in the bundle election.
-pub fn verify_vrf_proof(
-    public_key: &ExecutorPublicKey,
-    vrf_output: &[u8],
-    vrf_proof: &[u8],
-    global_challenge: &Blake2b256Hash,
-) -> Result<(), VrfProofError> {
-    let public_key = schnorrkel::PublicKey::from_bytes(public_key.as_ref())
-        .map_err(|_| VrfProofError::VrfSignatureConstructionError)?;
-
-    public_key
-        .vrf_verify(
-            make_local_randomness_transcript(global_challenge),
-            &VRFOutput::from_bytes(vrf_output)
-                .map_err(|_| VrfProofError::VrfSignatureConstructionError)?,
-            &VRFProof::from_bytes(vrf_proof)
-                .map_err(|_| VrfProofError::VrfSignatureConstructionError)?,
-        )
-        .map_err(|_| VrfProofError::BadProof)?;
-
-    Ok(())
-}
-
-#[derive(Debug, Decode, Encode, TypeInfo, PartialEq, Eq, Clone)]
-pub enum ReadBundleElectionParamsError {
-    /// Trie error.
-    TrieError,
-    /// The value does not exist in the trie.
-    MissingValue,
-    /// Failed to decode the value read from the trie.
-    DecodeError,
-}
-
-/// Returns the bundle election parameters read from the given storage proof.
-pub fn read_bundle_election_params(
-    storage_proof: StorageProof,
-    state_root: &H256,
-) -> Result<BundleElectionParams, ReadBundleElectionParamsError> {
-    let db = storage_proof.into_memory_db::<BlakeTwo256>();
-
-    let read_value = |storage_key| {
-        read_trie_value::<LayoutV1<BlakeTwo256>, _>(&db, state_root, storage_key, None, None)
-            .map_err(|_| ReadBundleElectionParamsError::TrieError)
-    };
-
-    let authorities =
-        read_value(&AUTHORITIES)?.ok_or(ReadBundleElectionParamsError::MissingValue)?;
-    let authorities: Vec<(ExecutorPublicKey, StakeWeight)> =
-        Decode::decode(&mut authorities.as_slice())
-            .map_err(|_| ReadBundleElectionParamsError::DecodeError)?;
-
-    let total_stake_weight_value =
-        read_value(&TOTAL_STAKE_WEIGHT)?.ok_or(ReadBundleElectionParamsError::MissingValue)?;
-    let total_stake_weight: StakeWeight = Decode::decode(&mut total_stake_weight_value.as_slice())
-        .map_err(|_| ReadBundleElectionParamsError::DecodeError)?;
-
-    let slot_probability_value =
-        read_value(&SLOT_PROBABILITY)?.ok_or(ReadBundleElectionParamsError::MissingValue)?;
-    let slot_probability: (u64, u64) = Decode::decode(&mut slot_probability_value.as_slice())
-        .map_err(|_| ReadBundleElectionParamsError::DecodeError)?;
-
-    Ok(BundleElectionParams {
-        authorities,
-        total_stake_weight,
-        slot_probability,
-    })
-}
-
-=======
->>>>>>> 466d2bf1
 #[derive(Debug, Decode, Encode, TypeInfo, PartialEq, Eq, Clone)]
 pub struct ProofOfElection<SecondaryHash> {
     /// Domain id.
