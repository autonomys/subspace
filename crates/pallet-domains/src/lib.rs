//! Pallet Domains

#![cfg_attr(not(feature = "std"), no_std)]
#![feature(array_windows, let_chains, variant_count)]

#[cfg(feature = "runtime-benchmarks")]
mod benchmarking;

#[cfg(test)]
mod tests;

pub mod block_tree;
mod bundle_storage_fund;
pub mod domain_registry;
pub mod extensions;
<<<<<<< HEAD
=======
pub mod migration_v2_to_v3;
pub mod migrations;
>>>>>>> 700f7623
pub mod runtime_registry;
mod staking;
mod staking_epoch;
pub mod weights;

extern crate alloc;

use crate::block_tree::{verify_execution_receipt, Error as BlockTreeError};
use crate::bundle_storage_fund::{charge_bundle_storage_fee, storage_fund_account};
use crate::domain_registry::{DomainConfig, Error as DomainRegistryError};
use crate::runtime_registry::into_complete_raw_genesis;
#[cfg(feature = "runtime-benchmarks")]
pub use crate::staking::do_register_operator;
use crate::staking::{do_reward_operators, OperatorStatus};
use crate::staking_epoch::EpochTransitionResult;
use crate::weights::WeightInfo;
#[cfg(not(feature = "std"))]
use alloc::boxed::Box;
use alloc::collections::btree_map::BTreeMap;
#[cfg(not(feature = "std"))]
use alloc::vec::Vec;
use domain_runtime_primitives::EthereumAccountId;
use frame_support::ensure;
use frame_support::pallet_prelude::{RuntimeDebug, StorageVersion};
use frame_support::traits::fungible::{Inspect, InspectHold};
use frame_support::traits::tokens::{Fortitude, Preservation};
use frame_support::traits::{EnsureOrigin, Get, Randomness as RandomnessT, Time};
use frame_support::weights::Weight;
use frame_system::offchain::SubmitTransaction;
use frame_system::pallet_prelude::*;
pub use pallet::*;
use parity_scale_codec::{Decode, Encode, MaxEncodedLen};
use scale_info::TypeInfo;
use sp_consensus_subspace::consensus::is_proof_of_time_valid;
use sp_consensus_subspace::WrappedPotOutput;
use sp_core::H256;
use sp_domains::bundle_producer_election::BundleProducerElectionParams;
use sp_domains::{
    DomainBundleLimit, DomainId, DomainInstanceData, ExecutionReceipt, OpaqueBundle, OperatorId,
    OperatorPublicKey, OperatorRewardSource, OperatorSignature, ProofOfElection, RuntimeId,
    SealedSingletonReceipt, DOMAIN_EXTRINSICS_SHUFFLING_SEED_SUBJECT, EMPTY_EXTRINSIC_ROOT,
};
use sp_domains_fraud_proof::fraud_proof::{
    DomainRuntimeCodeAt, FraudProof, FraudProofVariant, InvalidBlockFeesProof,
    InvalidDomainBlockHashProof, InvalidTransfersProof,
};
use sp_domains_fraud_proof::storage_proof::{self, BasicStorageProof, DomainRuntimeCodeProof};
use sp_domains_fraud_proof::verification::{
    verify_invalid_block_fees_fraud_proof, verify_invalid_bundles_fraud_proof,
    verify_invalid_domain_block_hash_fraud_proof,
    verify_invalid_domain_extrinsics_root_fraud_proof, verify_invalid_state_transition_fraud_proof,
    verify_invalid_transfers_fraud_proof, verify_valid_bundle_fraud_proof,
};
use sp_runtime::traits::{BlockNumberProvider, CheckedSub, Hash, Header, One, Zero};
use sp_runtime::transaction_validity::TransactionPriority;
use sp_runtime::{RuntimeAppPublic, SaturatedConversion, Saturating};
use sp_subspace_mmr::{ConsensusChainMmrLeafProof, MmrProofVerifier};
pub use staking::OperatorConfig;
use subspace_core_primitives::pot::PotOutput;
use subspace_core_primitives::{BlockHash, SlotNumber, U256};
use subspace_runtime_primitives::{Balance, CreateUnsigned, Moment, StorageFee};

/// Maximum number of nominators to slash within a give operator at a time.
pub const MAX_NOMINATORS_TO_SLASH: u32 = 10;

pub(crate) type BalanceOf<T> = <T as Config>::Balance;

pub(crate) type FungibleHoldId<T> =
    <<T as Config>::Currency as InspectHold<<T as frame_system::Config>::AccountId>>::Reason;

pub(crate) type NominatorId<T> = <T as frame_system::Config>::AccountId;

pub trait HoldIdentifier<T: Config> {
    fn staking_staked() -> FungibleHoldId<T>;
    fn domain_instantiation_id() -> FungibleHoldId<T>;
    fn storage_fund_withdrawal() -> FungibleHoldId<T>;
}

pub trait BlockSlot<T: frame_system::Config> {
    // Return the future slot of the given `block_number`
    fn future_slot(block_number: BlockNumberFor<T>) -> Option<sp_consensus_slots::Slot>;

    // Return the latest block number whose slot is less than the given `to_check` slot
    fn slot_produced_after(to_check: sp_consensus_slots::Slot) -> Option<BlockNumberFor<T>>;
}

pub type ExecutionReceiptOf<T> = ExecutionReceipt<
    BlockNumberFor<T>,
    <T as frame_system::Config>::Hash,
    DomainBlockNumberFor<T>,
    <T as Config>::DomainHash,
    BalanceOf<T>,
>;

pub type OpaqueBundleOf<T> = OpaqueBundle<
    BlockNumberFor<T>,
    <T as frame_system::Config>::Hash,
    <T as Config>::DomainHeader,
    BalanceOf<T>,
>;

pub type SingletonReceiptOf<T> = SealedSingletonReceipt<
    BlockNumberFor<T>,
    <T as frame_system::Config>::Hash,
    <T as Config>::DomainHeader,
    BalanceOf<T>,
>;

pub type FraudProofFor<T> = FraudProof<
    BlockNumberFor<T>,
    <T as frame_system::Config>::Hash,
    <T as Config>::DomainHeader,
    <T as Config>::MmrHash,
>;

/// Parameters used to verify proof of election.
#[derive(TypeInfo, Debug, Encode, Decode, Clone, PartialEq, Eq)]
pub(crate) struct ElectionVerificationParams<Balance> {
    operators: BTreeMap<OperatorId, Balance>,
    total_domain_stake: Balance,
}

pub type DomainBlockNumberFor<T> = <<T as Config>::DomainHeader as Header>::Number;
pub type DomainHashingFor<T> = <<T as Config>::DomainHeader as Header>::Hashing;
pub type ReceiptHashFor<T> = <<T as Config>::DomainHeader as Header>::Hash;

pub type BlockTreeNodeFor<T> = crate::block_tree::BlockTreeNode<
    BlockNumberFor<T>,
    <T as frame_system::Config>::Hash,
    DomainBlockNumberFor<T>,
    <T as Config>::DomainHash,
    BalanceOf<T>,
>;

/// Custom origin for validated unsigned extrinsics.
#[derive(PartialEq, Eq, Clone, Encode, Decode, RuntimeDebug, TypeInfo, MaxEncodedLen)]
pub enum RawOrigin {
    ValidatedUnsigned,
}

/// Ensure the domain origin.
pub struct EnsureDomainOrigin;
impl<O: Into<Result<RawOrigin, O>> + From<RawOrigin>> EnsureOrigin<O> for EnsureDomainOrigin {
    type Success = ();

    fn try_origin(o: O) -> Result<Self::Success, O> {
        o.into().map(|o| match o {
            RawOrigin::ValidatedUnsigned => (),
        })
    }

    #[cfg(feature = "runtime-benchmarks")]
    fn try_successful_origin() -> Result<O, ()> {
        Ok(O::from(RawOrigin::ValidatedUnsigned))
    }
}

/// The current storage version.
const STORAGE_VERSION: StorageVersion = StorageVersion::new(4);

/// The number of bundle of a particular domain to be included in the block is probabilistic
/// and based on the consensus chain slot probability and domain bundle slot probability, usually
/// the value is 6 on average, smaller/bigger value with less probability, we hypocritically use
/// 100 as the maximum number of bundle per block for benchmarking.
const MAX_BUNDLE_PER_BLOCK: u32 = 100;

pub(crate) type StateRootOf<T> = <<T as frame_system::Config>::Hashing as Hash>::Output;

#[expect(clippy::useless_conversion, reason = "Macro-generated")]
#[frame_support::pallet]
mod pallet {
    #[cfg(not(feature = "runtime-benchmarks"))]
    use crate::block_tree::AcceptedReceiptType;
    use crate::block_tree::{
        execution_receipt_type, process_execution_receipt, prune_receipt, Error as BlockTreeError,
        ReceiptType,
    };
    #[cfg(not(feature = "runtime-benchmarks"))]
    use crate::bundle_storage_fund::refund_storage_fee;
    use crate::bundle_storage_fund::Error as BundleStorageFundError;
    use crate::domain_registry::{
        do_instantiate_domain, do_update_domain_allow_list, DomainConfigParams, DomainObject,
        Error as DomainRegistryError,
    };
    use crate::runtime_registry::{
        do_register_runtime, do_schedule_runtime_upgrade, do_upgrade_runtimes,
        register_runtime_at_genesis, DomainRuntimeUpgradeEntry, Error as RuntimeRegistryError,
        ScheduledRuntimeUpgrade,
    };
    #[cfg(not(feature = "runtime-benchmarks"))]
    use crate::staking::do_reward_operators;
    use crate::staking::{
        do_deregister_operator, do_mark_operators_as_slashed, do_nominate_operator,
        do_register_operator, do_unlock_funds, do_unlock_nominator, do_withdraw_stake, Deposit,
        DomainEpoch, Error as StakingError, Operator, OperatorConfig, SharePrice, StakingSummary,
        WithdrawStake, Withdrawal,
    };
    #[cfg(not(feature = "runtime-benchmarks"))]
    use crate::staking_epoch::do_slash_operator;
    use crate::staking_epoch::{do_finalize_domain_current_epoch, Error as StakingEpochError};
    use crate::storage_proof::InherentExtrinsicData;
    use crate::weights::WeightInfo;
    #[cfg(not(feature = "runtime-benchmarks"))]
    use crate::DomainHashingFor;
    #[cfg(not(feature = "runtime-benchmarks"))]
    use crate::MAX_NOMINATORS_TO_SLASH;
    use crate::{
        BalanceOf, BlockSlot, BlockTreeNodeFor, DomainBlockNumberFor, ElectionVerificationParams,
        ExecutionReceiptOf, FraudProofFor, HoldIdentifier, NominatorId, OpaqueBundleOf, RawOrigin,
        ReceiptHashFor, SingletonReceiptOf, StateRootOf, MAX_BUNDLE_PER_BLOCK, STORAGE_VERSION,
    };
    #[cfg(not(feature = "std"))]
    use alloc::string::String;
    #[cfg(not(feature = "std"))]
    use alloc::vec;
    #[cfg(not(feature = "std"))]
    use alloc::vec::Vec;
    use domain_runtime_primitives::{EVMChainId, EthereumAccountId};
    use frame_support::pallet_prelude::*;
    use frame_support::traits::fungible::{Inspect, InspectHold, Mutate, MutateHold};
    use frame_support::traits::tokens::Preservation;
    use frame_support::traits::{Randomness as RandomnessT, Time};
    use frame_support::weights::Weight;
    use frame_support::{Identity, PalletError};
    use frame_system::pallet_prelude::*;
    use parity_scale_codec::FullCodec;
    use sp_core::H256;
    use sp_domains::bundle_producer_election::ProofOfElectionError;
    use sp_domains::{
        BundleDigest, DomainBundleSubmitted, DomainId, DomainOwner, DomainSudoCall,
        DomainsTransfersTracker, EpochIndex, EvmDomainContractCreationAllowedByCall, GenesisDomain,
        OnChainRewards, OnDomainInstantiated, OperatorAllowList, OperatorId, OperatorRewardSource,
        RuntimeId, RuntimeObject, RuntimeType,
    };
    use sp_domains_fraud_proof::fraud_proof_runtime_interface::domain_runtime_call;
    use sp_domains_fraud_proof::storage_proof::{self, FraudProofStorageKeyProvider};
    use sp_domains_fraud_proof::{InvalidTransactionCode, StatelessDomainRuntimeCall};
    use sp_runtime::traits::{
        AtLeast32BitUnsigned, BlockNumberProvider, CheckEqual, CheckedAdd, Header as HeaderT,
        MaybeDisplay, One, SimpleBitOps, Zero,
    };
    use sp_runtime::Saturating;
    use sp_std::boxed::Box;
    use sp_std::collections::btree_map::BTreeMap;
    use sp_std::collections::btree_set::BTreeSet;
    use sp_std::fmt::Debug;
    use sp_subspace_mmr::MmrProofVerifier;
    use subspace_core_primitives::{Randomness, U256};
    use subspace_runtime_primitives::StorageFee;

    #[pallet::config]
    pub trait Config: frame_system::Config<Hash: Into<H256> + From<H256>> {
        type RuntimeEvent: From<Event<Self>> + IsType<<Self as frame_system::Config>::RuntimeEvent>;

        /// Origin for domain call.
        type DomainOrigin: EnsureOrigin<Self::RuntimeOrigin, Success = ()>;

        // TODO: `DomainHash` can be derived from `DomainHeader`, it is still needed just for
        // converting `DomainHash` to/from `H256` without encode/decode, remove it once we found
        // other ways to do this.
        /// Domain block hash type.
        type DomainHash: Parameter
            + Member
            + MaybeSerializeDeserialize
            + Debug
            + MaybeDisplay
            + SimpleBitOps
            + Ord
            + Default
            + Copy
            + CheckEqual
            + sp_std::hash::Hash
            + AsRef<[u8]>
            + AsMut<[u8]>
            + MaxEncodedLen
            + Into<H256>
            + From<H256>;

        // We need this explicit type since Currency::Balance does not provide From<u64>
        type Balance: Parameter
            + Member
            + MaybeSerializeDeserialize
            + AtLeast32BitUnsigned
            + FullCodec
            + Debug
            + MaybeDisplay
            + Default
            + Copy
            + MaxEncodedLen
            + From<u64>;

        /// The domain header type.
        type DomainHeader: HeaderT<Hash = Self::DomainHash>;

        /// Same with `pallet_subspace::Config::ConfirmationDepthK`.
        #[pallet::constant]
        type ConfirmationDepthK: Get<BlockNumberFor<Self>>;

        /// Currency type used by the domains for staking and other currency related stuff.
        type Currency: Inspect<Self::AccountId, Balance = Self::Balance>
            + Mutate<Self::AccountId>
            + InspectHold<Self::AccountId>
            + MutateHold<Self::AccountId>;

        /// Type representing the shares in the staking protocol.
        type Share: Parameter
            + Member
            + MaybeSerializeDeserialize
            + Debug
            + AtLeast32BitUnsigned
            + FullCodec
            + Copy
            + Default
            + TypeInfo
            + MaxEncodedLen
            + IsType<BalanceOf<Self>>;

        /// A variation of the Identifier used for holding the funds used for staking and domains.
        type HoldIdentifier: HoldIdentifier<Self>;

        /// The block tree pruning depth.
        #[pallet::constant]
        type BlockTreePruningDepth: Get<DomainBlockNumberFor<Self>>;

        /// Consensus chain slot probability.
        #[pallet::constant]
        type ConsensusSlotProbability: Get<(u64, u64)>;

        /// The maximum block size limit for all domain.
        #[pallet::constant]
        type MaxDomainBlockSize: Get<u32>;

        /// The maximum block weight limit for all domain.
        #[pallet::constant]
        type MaxDomainBlockWeight: Get<Weight>;

        /// The maximum domain name length limit for all domain.
        #[pallet::constant]
        type MaxDomainNameLength: Get<u32>;

        /// The amount of fund to be locked up for the domain instance creator.
        #[pallet::constant]
        type DomainInstantiationDeposit: Get<BalanceOf<Self>>;

        /// Weight information for extrinsics in this pallet.
        type WeightInfo: WeightInfo;

        /// Initial domain tx range value.
        #[pallet::constant]
        type InitialDomainTxRange: Get<u64>;

        /// Domain tx range is adjusted after every DomainTxRangeAdjustmentInterval blocks.
        #[pallet::constant]
        type DomainTxRangeAdjustmentInterval: Get<u64>;

        /// Minimum operator stake required to become operator of a domain.
        #[pallet::constant]
        type MinOperatorStake: Get<BalanceOf<Self>>;

        /// Minimum nominator stake required to nominate and operator.
        #[pallet::constant]
        type MinNominatorStake: Get<BalanceOf<Self>>;

        /// Minimum number of blocks after which any finalized withdrawals are released to nominators.
        #[pallet::constant]
        type StakeWithdrawalLockingPeriod: Get<DomainBlockNumberFor<Self>>;

        /// Domain epoch transition interval
        #[pallet::constant]
        type StakeEpochDuration: Get<DomainBlockNumberFor<Self>>;

        /// Treasury account.
        #[pallet::constant]
        type TreasuryAccount: Get<Self::AccountId>;

        /// The maximum number of pending staking operation that can perform upon epoch transition.
        #[pallet::constant]
        type MaxPendingStakingOperation: Get<u32>;

        /// Randomness source.
        type Randomness: RandomnessT<Self::Hash, BlockNumberFor<Self>>;

        /// The pallet-domains's pallet id.
        #[pallet::constant]
        type PalletId: Get<frame_support::PalletId>;

        /// Storage fee interface used to deal with bundle storage fee
        type StorageFee: StorageFee<BalanceOf<Self>>;

        /// The block timestamp
        type BlockTimestamp: Time;

        /// The block slot
        type BlockSlot: BlockSlot<Self>;

        /// Transfers tracker.
        type DomainsTransfersTracker: DomainsTransfersTracker<BalanceOf<Self>>;

        /// Upper limit for total initial accounts domains
        type MaxInitialDomainAccounts: Get<u32>;

        /// Minimum balance for each initial domain account
        type MinInitialDomainAccountBalance: Get<BalanceOf<Self>>;

        /// How many block a bundle should still consider as valid after produced
        #[pallet::constant]
        type BundleLongevity: Get<u32>;

        /// Post hook to notify accepted domain bundles in previous block.
        type DomainBundleSubmitted: DomainBundleSubmitted;

        /// A hook to call after a domain is instantiated
        type OnDomainInstantiated: OnDomainInstantiated;

        /// Hash type of MMR
        type MmrHash: Parameter + Member + Default + Clone;

        /// MMR proof verifier
        type MmrProofVerifier: MmrProofVerifier<
            Self::MmrHash,
            BlockNumberFor<Self>,
            StateRootOf<Self>,
        >;

        /// Fraud proof storage key provider
        type FraudProofStorageKeyProvider: FraudProofStorageKeyProvider<BlockNumberFor<Self>>;

        /// Hook to handle chain rewards.
        type OnChainRewards: OnChainRewards<BalanceOf<Self>>;

        /// The max number of withdrawals per nominator that may exist at any time,
        /// once this limit is reached, the nominator need to unlock the withdrawal
        /// before requesting new withdrawal.
        #[pallet::constant]
        type WithdrawalLimit: Get<u32>;
    }

    #[pallet::pallet]
    #[pallet::without_storage_info]
    #[pallet::storage_version(STORAGE_VERSION)]
    pub struct Pallet<T>(_);

    /// Bundles submitted successfully in current block.
    #[pallet::storage]
    pub type SuccessfulBundles<T> = StorageMap<_, Identity, DomainId, Vec<H256>, ValueQuery>;

    /// Stores the next runtime id.
    #[pallet::storage]
    pub(super) type NextRuntimeId<T> = StorageValue<_, RuntimeId, ValueQuery>;

    /// Starting EVM chain ID for evm runtimes.
    pub struct StartingEVMChainId;

    impl Get<EVMChainId> for StartingEVMChainId {
        fn get() -> EVMChainId {
            // after looking at `https://chainlist.org/?testnets=false`
            // we think starting with `490000` would not have much clashes
            490000
        }
    }

    /// Stores the next evm chain id.
    #[pallet::storage]
    pub(super) type NextEVMChainId<T> = StorageValue<_, EVMChainId, ValueQuery, StartingEVMChainId>;

    #[pallet::storage]
    pub type RuntimeRegistry<T: Config> =
        StorageMap<_, Identity, RuntimeId, RuntimeObject<BlockNumberFor<T>, T::Hash>, OptionQuery>;

    #[pallet::storage]
    pub(super) type ScheduledRuntimeUpgrades<T: Config> = StorageDoubleMap<
        _,
        Identity,
        BlockNumberFor<T>,
        Identity,
        RuntimeId,
        ScheduledRuntimeUpgrade<T::Hash>,
        OptionQuery,
    >;

    #[pallet::storage]
    pub(super) type NextOperatorId<T> = StorageValue<_, OperatorId, ValueQuery>;

    #[pallet::storage]
    pub(super) type OperatorIdOwner<T: Config> =
        StorageMap<_, Identity, OperatorId, T::AccountId, OptionQuery>;

    #[pallet::storage]
    #[pallet::getter(fn domain_staking_summary)]
    pub(super) type DomainStakingSummary<T: Config> =
        StorageMap<_, Identity, DomainId, StakingSummary<OperatorId, BalanceOf<T>>, OptionQuery>;

    /// List of all registered operators and their configuration.
    #[pallet::storage]
    pub(super) type Operators<T: Config> = StorageMap<
        _,
        Identity,
        OperatorId,
        Operator<BalanceOf<T>, T::Share, DomainBlockNumberFor<T>>,
        OptionQuery,
    >;

    /// The highest slot of the bundle submitted by an operator
    #[pallet::storage]
    pub(super) type OperatorHighestSlot<T: Config> =
        StorageMap<_, Identity, OperatorId, u64, ValueQuery>;

    /// The set of slot of the bundle submitted by an operator in the current block, cleared at the
    /// next block initialization
    #[pallet::storage]
    pub(super) type OperatorBundleSlot<T: Config> =
        StorageMap<_, Identity, OperatorId, BTreeSet<u64>, ValueQuery>;

    /// Share price for the operator pool at the end of Domain epoch.
    // TODO: currently unbounded storage.
    #[pallet::storage]
    pub type OperatorEpochSharePrice<T: Config> =
        StorageDoubleMap<_, Identity, OperatorId, Identity, DomainEpoch, SharePrice, OptionQuery>;

    /// List of all deposits for given Operator.
    #[pallet::storage]
    pub(super) type Deposits<T: Config> = StorageDoubleMap<
        _,
        Identity,
        OperatorId,
        Identity,
        NominatorId<T>,
        Deposit<T::Share, BalanceOf<T>>,
        OptionQuery,
    >;

    /// List of all withdrawals for a given operator.
    #[pallet::storage]
    pub(super) type Withdrawals<T: Config> = StorageDoubleMap<
        _,
        Identity,
        OperatorId,
        Identity,
        NominatorId<T>,
        Withdrawal<BalanceOf<T>, T::Share, DomainBlockNumberFor<T>>,
        OptionQuery,
    >;

    /// The amount of balance the nominator hold for a given operator
    #[pallet::storage]
    pub(super) type DepositOnHold<T: Config> =
        StorageMap<_, Identity, (OperatorId, NominatorId<T>), BalanceOf<T>, ValueQuery>;

    /// Tracks the nominator count under given operator.
    /// This storage is necessary since CountedStorageNMap does not support prefix key count, so
    /// cannot use that storage type for `Nominators` storage.
    /// Note: The count is incremented for new nominators and decremented when the nominator withdraws
    /// all the stake.
    /// Since Operator themselves are first nominator, they are not counted.
    #[pallet::storage]
    pub(super) type NominatorCount<T: Config> =
        StorageMap<_, Identity, OperatorId, u32, ValueQuery>;

    /// A list operators who were slashed during the current epoch associated with the domain.
    /// When the epoch for a given domain is complete, operator total stake is moved to treasury and
    /// then deleted.
    #[pallet::storage]
    pub(super) type PendingSlashes<T: Config> =
        StorageMap<_, Identity, DomainId, BTreeSet<OperatorId>, OptionQuery>;

    /// The pending staking operation count of the current epoch, it should not larger than
    /// `MaxPendingStakingOperation` and will be resetted to 0 upon epoch transition.
    #[pallet::storage]
    pub(super) type PendingStakingOperationCount<T: Config> =
        StorageMap<_, Identity, DomainId, u32, ValueQuery>;

    /// Stores the next domain id.
    #[pallet::storage]
    #[pallet::getter(fn next_domain_id)]
    pub(super) type NextDomainId<T> = StorageValue<_, DomainId, ValueQuery>;

    /// The domain registry
    #[pallet::storage]
    pub(super) type DomainRegistry<T: Config> = StorageMap<
        _,
        Identity,
        DomainId,
        DomainObject<BlockNumberFor<T>, ReceiptHashFor<T>, T::AccountId, BalanceOf<T>>,
        OptionQuery,
    >;

    /// The domain block tree, map (`domain_id`, `domain_block_number`) to the hash of ER,
    /// which can be used get the block tree node in `BlockTreeNodes`
    #[pallet::storage]
    pub(super) type BlockTree<T: Config> = StorageDoubleMap<
        _,
        Identity,
        DomainId,
        Identity,
        DomainBlockNumberFor<T>,
        ReceiptHashFor<T>,
        OptionQuery,
    >;

    /// Mapping of block tree node hash to the node, each node represent a domain block
    #[pallet::storage]
    pub(super) type BlockTreeNodes<T: Config> =
        StorageMap<_, Identity, ReceiptHashFor<T>, BlockTreeNodeFor<T>, OptionQuery>;

    /// The head receipt number of each domain
    #[pallet::storage]
    pub(super) type HeadReceiptNumber<T: Config> =
        StorageMap<_, Identity, DomainId, DomainBlockNumberFor<T>, ValueQuery>;

    /// The hash of the new head receipt added in the current consensus block
    ///
    /// Temporary storage only exist during block execution
    #[pallet::storage]
    pub(super) type NewAddedHeadReceipt<T: Config> =
        StorageMap<_, Identity, DomainId, T::DomainHash, OptionQuery>;

    /// Map of consensus block hashes.
    ///
    /// The consensus block hash used to verify ER, only store the consensus block hash for a domain
    /// if that consensus block contains bundle of the domain, the hash will be pruned when the ER
    /// that point to the consensus block is pruned.
    #[pallet::storage]
    #[pallet::getter(fn consensus_block_info)]
    pub type ConsensusBlockHash<T: Config> =
        StorageDoubleMap<_, Identity, DomainId, Identity, BlockNumberFor<T>, T::Hash, OptionQuery>;

    /// A set of `BundleDigest` from all bundles that successfully submitted to the consensus block,
    /// these bundles will be used to construct the domain block and `ExecutionInbox` is used to:
    ///
    /// 1. Ensure subsequent ERs of that domain block include all pre-validated extrinsic bundles
    /// 2. Index the `InboxedBundleAuthor` and pruned its value when the corresponding `ExecutionInbox` is pruned
    #[pallet::storage]
    pub type ExecutionInbox<T: Config> = StorageNMap<
        _,
        (
            NMapKey<Identity, DomainId>,
            NMapKey<Identity, DomainBlockNumberFor<T>>,
            NMapKey<Identity, BlockNumberFor<T>>,
        ),
        Vec<BundleDigest<T::DomainHash>>,
        ValueQuery,
    >;

    /// A mapping of `bundle_header_hash` -> `bundle_author` for all the successfully submitted bundles of
    /// the last `BlockTreePruningDepth` domain blocks. Used to verify the invalid bundle fraud proof and
    /// slash malicious operator who have submitted invalid bundle.
    #[pallet::storage]
    pub(super) type InboxedBundleAuthor<T: Config> =
        StorageMap<_, Identity, T::DomainHash, OperatorId, OptionQuery>;

    /// The block number of the best domain block, increase by one when the first bundle of the domain is
    /// successfully submitted to current consensus block, which mean a new domain block with this block
    /// number will be produce. Used as a pointer in `ExecutionInbox` to identify the current under building
    /// domain block, also used as a mapping of consensus block number to domain block number.
    //
    // NOTE: the `HeadDomainNumber` is lazily updated for the domain runtime upgrade block (which only include
    // the runtime upgrade tx from the consensus chain and no any user submitted tx from the bundle), use
    // `domain_best_number` for the actual best domain block
    #[pallet::storage]
    pub(super) type HeadDomainNumber<T: Config> =
        StorageMap<_, Identity, DomainId, DomainBlockNumberFor<T>, ValueQuery>;

    /// A temporary storage to hold any previous epoch details for a given domain
    /// if the epoch transitioned in this block so that all the submitted bundles
    /// within this block are verified.
    /// TODO: The storage is cleared on block finalization that means this storage is already cleared when
    /// verifying the `submit_bundle` extrinsic and not used at all
    #[pallet::storage]
    pub(super) type LastEpochStakingDistribution<T: Config> =
        StorageMap<_, Identity, DomainId, ElectionVerificationParams<BalanceOf<T>>, OptionQuery>;

    /// Storage to hold all the domain's latest confirmed block.
    #[pallet::storage]
    #[pallet::getter(fn latest_confirmed_domain_execution_receipt)]
    pub type LatestConfirmedDomainExecutionReceipt<T: Config> =
        StorageMap<_, Identity, DomainId, ExecutionReceiptOf<T>, OptionQuery>;

    /// The latest ER submitted by the operator for a given domain. It is used to determine if the operator
    /// has submitted bad ER and is pending to slash.
    ///
    /// The storage item of a given `(domain_id, operator_id)` will be pruned after either:
    /// - All the ERs submitted by the operator for this domain are confirmed and pruned
    /// - All the bad ERs submitted by the operator for this domain are pruned and the operator is slashed
    #[pallet::storage]
    #[pallet::getter(fn latest_submitted_er)]
    pub(super) type LatestSubmittedER<T: Config> =
        StorageMap<_, Identity, (DomainId, OperatorId), DomainBlockNumberFor<T>, ValueQuery>;

    /// Storage for PermissionedActions for domain instantiation and other permissioned calls.
    #[pallet::storage]
    pub(super) type PermissionedActionAllowedBy<T: Config> =
        StorageValue<_, sp_domains::PermissionedActionAllowedBy<T::AccountId>, OptionQuery>;

    /// Accumulate treasury funds temporarily until the funds are above Existential deposit.
    /// We do this to ensure minting small amounts into treasury would not fail.
    #[pallet::storage]
    pub(super) type AccumulatedTreasuryFunds<T> = StorageValue<_, BalanceOf<T>, ValueQuery>;

    /// Storage used to keep track of which consensus block each domain runtime upgrade happens in.
    #[pallet::storage]
    pub(super) type DomainRuntimeUpgradeRecords<T: Config> = StorageMap<
        _,
        Identity,
        RuntimeId,
        BTreeMap<BlockNumberFor<T>, DomainRuntimeUpgradeEntry<T::Hash>>,
        ValueQuery,
    >;

    /// Temporary storage to keep track of domain runtime upgrades which happened in the parent
    /// block. Cleared in the current block's initialization.
    #[pallet::storage]
    pub type DomainRuntimeUpgrades<T> = StorageValue<_, Vec<RuntimeId>, ValueQuery>;

    /// Temporary storage to hold the sudo calls meant for domains.
    ///
    /// Storage is cleared when there are any successful bundles in the next block.
    /// Only one sudo call is allowed per domain per consensus block.
    #[pallet::storage]
    pub type DomainSudoCalls<T: Config> =
        StorageMap<_, Identity, DomainId, DomainSudoCall, ValueQuery>;

    /// Storage that hold a list of all frozen domains.
    ///
    /// A frozen domain does not accept the bundles but does accept a fraud proof.
    #[pallet::storage]
    pub type FrozenDomains<T> = StorageValue<_, BTreeSet<DomainId>, ValueQuery>;

    /// Temporary storage to hold the "set contract creation allowed by" calls meant for EVM Domains.
    ///
    /// Storage is cleared when there are any successful bundles in the next block.
    /// Only one of these calls is allowed per domain per consensus block.
    #[pallet::storage]
    pub type EvmDomainContractCreationAllowedByCalls<T: Config> =
        StorageMap<_, Identity, DomainId, EvmDomainContractCreationAllowedByCall, ValueQuery>;

    /// TODO: remove once https://github.com/autonomys/subspace/issues/3466 is resolved
    /// Storage that hold a list of all domains for which balance checks are ignored.
    #[pallet::storage]
    pub type SkipBalanceChecks<T> = StorageValue<_, BTreeSet<DomainId>, ValueQuery>;

    #[derive(TypeInfo, Encode, Decode, PalletError, Debug, PartialEq)]
    pub enum BundleError {
        /// Can not find the operator for given operator id.
        InvalidOperatorId,
        /// Invalid signature on the bundle header.
        BadBundleSignature,
        /// Invalid vrf signature in the proof of election.
        BadVrfSignature,
        /// Can not find the domain for given domain id.
        InvalidDomainId,
        /// Operator is not allowed to produce bundles in current epoch.
        BadOperator,
        /// Failed to pass the threshold check.
        ThresholdUnsatisfied,
        /// An invalid execution receipt found in the bundle.
        Receipt(BlockTreeError),
        /// Bundle size exceed the max bundle size limit in the domain config
        BundleTooLarge,
        /// Bundle with an invalid extrinsic root
        InvalidExtrinsicRoot,
        /// Invalid proof of time in the proof of election
        InvalidProofOfTime,
        /// The bundle is built on a slot in the future
        SlotInTheFuture,
        /// The bundle is built on a slot in the past
        SlotInThePast,
        /// Bundle weight exceeds the max bundle weight limit
        BundleTooHeavy,
        /// The bundle slot is smaller then the highest slot from previous slot
        /// thus potential equivocated bundle
        SlotSmallerThanPreviousBlockBundle,
        /// Equivocated bundle in current block
        EquivocatedBundle,
        /// Domain is frozen and cannot accept new bundles
        DomainFrozen,
        /// The operator's bundle storage fund unable to pay the storage fee
        UnableToPayBundleStorageFee,
        /// Unexpected receipt gap when validating `submit_bundle`
        UnexpectedReceiptGap,
        /// Expecting receipt gap when validating `submit_receipt`
        ExpectingReceiptGap,
        /// Failed to get missed domain runtime upgrade count
        FailedToGetMissedUpgradeCount,
    }

    #[derive(TypeInfo, Encode, Decode, PalletError, Debug, PartialEq)]
    pub enum FraudProofError {
        /// The targeted bad receipt not found which may already pruned by other
        /// fraud proof or the fraud proof is submitted to the wrong fork.
        BadReceiptNotFound,
        /// The genesis receipt is unchallengeable.
        ChallengingGenesisReceipt,
        /// The descendants of the fraudulent ER is not pruned
        DescendantsOfFraudulentERNotPruned,
        /// Invalid fraud proof since block fees are not mismatched.
        InvalidBlockFeesFraudProof,
        /// Invalid fraud proof since transfers are not mismatched.
        InvalidTransfersFraudProof,
        /// Invalid domain block hash fraud proof.
        InvalidDomainBlockHashFraudProof,
        /// Invalid domain extrinsic fraud proof
        InvalidExtrinsicRootFraudProof,
        /// Invalid state transition fraud proof
        InvalidStateTransitionFraudProof,
        /// Parent receipt not found.
        ParentReceiptNotFound,
        /// Invalid bundles fraud proof
        InvalidBundleFraudProof,
        /// Bad/Invalid valid bundle fraud proof
        BadValidBundleFraudProof,
        /// Missing operator.
        MissingOperator,
        /// Unexpected fraud proof.
        UnexpectedFraudProof,
        /// The bad receipt already reported by a previous fraud proof
        BadReceiptAlreadyReported,
        /// Bad MMR proof, it may due to the proof is expired or it is generated against a different fork.
        BadMmrProof,
        /// Unexpected MMR proof
        UnexpectedMmrProof,
        /// Missing MMR proof
        MissingMmrProof,
        /// Domain runtime not found
        RuntimeNotFound,
        /// The domain runtime code proof is not provided
        DomainRuntimeCodeProofNotFound,
        /// The domain runtime code proof is unexpected
        UnexpectedDomainRuntimeCodeProof,
        /// The storage proof is invalid
        StorageProof(storage_proof::VerificationError),
    }

    impl From<BundleError> for TransactionValidity {
        fn from(e: BundleError) -> Self {
            if BundleError::UnableToPayBundleStorageFee == e {
                InvalidTransactionCode::BundleStorageFeePayment.into()
            } else if let BundleError::Receipt(_) = e {
                InvalidTransactionCode::ExecutionReceipt.into()
            } else {
                InvalidTransactionCode::Bundle.into()
            }
        }
    }

    impl From<storage_proof::VerificationError> for FraudProofError {
        fn from(err: storage_proof::VerificationError) -> Self {
            FraudProofError::StorageProof(err)
        }
    }

    impl<T> From<FraudProofError> for Error<T> {
        fn from(err: FraudProofError) -> Self {
            Error::FraudProof(err)
        }
    }

    impl<T> From<RuntimeRegistryError> for Error<T> {
        fn from(err: RuntimeRegistryError) -> Self {
            Error::RuntimeRegistry(err)
        }
    }

    impl<T> From<StakingError> for Error<T> {
        fn from(err: StakingError) -> Self {
            Error::Staking(err)
        }
    }

    impl<T> From<StakingEpochError> for Error<T> {
        fn from(err: StakingEpochError) -> Self {
            Error::StakingEpoch(err)
        }
    }

    impl<T> From<DomainRegistryError> for Error<T> {
        fn from(err: DomainRegistryError) -> Self {
            Error::DomainRegistry(err)
        }
    }

    impl<T> From<BlockTreeError> for Error<T> {
        fn from(err: BlockTreeError) -> Self {
            Error::BlockTree(err)
        }
    }

    impl From<ProofOfElectionError> for BundleError {
        fn from(err: ProofOfElectionError) -> Self {
            match err {
                ProofOfElectionError::BadVrfProof => Self::BadVrfSignature,
                ProofOfElectionError::ThresholdUnsatisfied => Self::ThresholdUnsatisfied,
            }
        }
    }

    impl<T> From<BundleStorageFundError> for Error<T> {
        fn from(err: BundleStorageFundError) -> Self {
            Error::BundleStorageFund(err)
        }
    }

    #[pallet::error]
    pub enum Error<T> {
        /// Invalid fraud proof.
        FraudProof(FraudProofError),
        /// Runtime registry specific errors
        RuntimeRegistry(RuntimeRegistryError),
        /// Staking related errors.
        Staking(StakingError),
        /// Staking epoch specific errors.
        StakingEpoch(StakingEpochError),
        /// Domain registry specific errors
        DomainRegistry(DomainRegistryError),
        /// Block tree specific errors
        BlockTree(BlockTreeError),
        /// Bundle storage fund specific errors
        BundleStorageFund(BundleStorageFundError),
        /// Permissioned action is not allowed by the caller.
        PermissionedActionNotAllowed,
        /// Domain Sudo call already exists.
        DomainSudoCallExists,
        /// Invalid Domain sudo call.
        InvalidDomainSudoCall,
        /// Domain must be frozen before execution receipt can be pruned.
        DomainNotFrozen,
        /// Domain is not a private EVM domain.
        NotPrivateEvmDomain,
        /// Account is not a Domain owner or root.
        NotDomainOwnerOrRoot,
        /// EVM Domain "set contract creation allowed by" call already exists.
        EvmDomainContractCreationAllowedByCallExists,
    }

    /// Reason for slashing an operator
    #[derive(Clone, Debug, PartialEq, Encode, Decode, TypeInfo)]
    pub enum SlashedReason<DomainBlock, ReceiptHash> {
        /// Operator produced bad bundle.
        InvalidBundle(DomainBlock),
        /// Operator submitted bad Execution receipt.
        BadExecutionReceipt(ReceiptHash),
    }

    #[pallet::event]
    #[pallet::generate_deposit(pub (super) fn deposit_event)]
    pub enum Event<T: Config> {
        /// A domain bundle was included.
        BundleStored {
            domain_id: DomainId,
            bundle_hash: H256,
            bundle_author: OperatorId,
        },
        DomainRuntimeCreated {
            runtime_id: RuntimeId,
            runtime_type: RuntimeType,
        },
        DomainRuntimeUpgradeScheduled {
            runtime_id: RuntimeId,
            scheduled_at: BlockNumberFor<T>,
        },
        DomainRuntimeUpgraded {
            runtime_id: RuntimeId,
        },
        OperatorRegistered {
            operator_id: OperatorId,
            domain_id: DomainId,
        },
        NominatedStakedUnlocked {
            operator_id: OperatorId,
            nominator_id: NominatorId<T>,
            unlocked_amount: BalanceOf<T>,
        },
        StorageFeeUnlocked {
            operator_id: OperatorId,
            nominator_id: NominatorId<T>,
            storage_fee: BalanceOf<T>,
        },
        OperatorNominated {
            operator_id: OperatorId,
            nominator_id: NominatorId<T>,
            amount: BalanceOf<T>,
        },
        DomainInstantiated {
            domain_id: DomainId,
        },
        OperatorSwitchedDomain {
            old_domain_id: DomainId,
            new_domain_id: DomainId,
        },
        OperatorDeregistered {
            operator_id: OperatorId,
        },
        NominatorUnlocked {
            operator_id: OperatorId,
            nominator_id: NominatorId<T>,
        },
        WithdrewStake {
            operator_id: OperatorId,
            nominator_id: NominatorId<T>,
        },
        PreferredOperator {
            operator_id: OperatorId,
            nominator_id: NominatorId<T>,
        },
        OperatorRewarded {
            source: OperatorRewardSource<BlockNumberFor<T>>,
            operator_id: OperatorId,
            reward: BalanceOf<T>,
        },
        OperatorTaxCollected {
            operator_id: OperatorId,
            tax: BalanceOf<T>,
        },
        DomainEpochCompleted {
            domain_id: DomainId,
            completed_epoch_index: EpochIndex,
        },
        ForceDomainEpochTransition {
            domain_id: DomainId,
            completed_epoch_index: EpochIndex,
        },
        FraudProofProcessed {
            domain_id: DomainId,
            new_head_receipt_number: Option<DomainBlockNumberFor<T>>,
        },
        DomainOperatorAllowListUpdated {
            domain_id: DomainId,
        },
        OperatorSlashed {
            operator_id: OperatorId,
            reason: SlashedReason<DomainBlockNumberFor<T>, ReceiptHashFor<T>>,
        },
        StorageFeeDeposited {
            operator_id: OperatorId,
            nominator_id: NominatorId<T>,
            amount: BalanceOf<T>,
        },
        DomainFrozen {
            domain_id: DomainId,
        },
        DomainUnfrozen {
            domain_id: DomainId,
        },
        PrunedExecutionReceipt {
            domain_id: DomainId,
            new_head_receipt_number: Option<DomainBlockNumberFor<T>>,
        },
    }

    #[pallet::origin]
    pub type Origin = RawOrigin;

    /// Per-domain state for tx range calculation.
    #[derive(Debug, Default, Decode, Encode, TypeInfo, PartialEq, Eq)]
    pub struct TxRangeState {
        /// Current tx range.
        pub tx_range: U256,

        /// Blocks in the current adjustment interval.
        pub interval_blocks: u64,

        /// Bundles in the current adjustment interval.
        pub interval_bundles: u64,
    }

    impl TxRangeState {
        /// Called when a bundle is added to the current block.
        pub fn on_bundle(&mut self) {
            self.interval_bundles += 1;
        }
    }

    #[pallet::storage]
    pub(super) type DomainTxRangeState<T: Config> =
        StorageMap<_, Identity, DomainId, TxRangeState, OptionQuery>;

    #[pallet::call]
    impl<T: Config> Pallet<T> {
        #[pallet::call_index(0)]
        #[pallet::weight(Pallet::<T>::max_submit_bundle_weight())]
        pub fn submit_bundle(
            origin: OriginFor<T>,
            opaque_bundle: OpaqueBundleOf<T>,
        ) -> DispatchResultWithPostInfo {
            T::DomainOrigin::ensure_origin(origin)?;

            log::trace!(target: "runtime::domains", "Processing bundle: {opaque_bundle:?}");

            let domain_id = opaque_bundle.domain_id();
            let bundle_hash = opaque_bundle.hash();
            let bundle_header_hash = opaque_bundle.sealed_header.pre_hash();
            let extrinsics_root = opaque_bundle.extrinsics_root();
            let operator_id = opaque_bundle.operator_id();
            let bundle_size = opaque_bundle.size();
            let slot_number = opaque_bundle.slot_number();
            let receipt = opaque_bundle.into_receipt();
            #[cfg_attr(feature = "runtime-benchmarks", allow(unused_variables))]
            let receipt_block_number = receipt.domain_block_number;

            #[cfg(not(feature = "runtime-benchmarks"))]
            let mut actual_weight = T::WeightInfo::submit_bundle();
            #[cfg(feature = "runtime-benchmarks")]
            let actual_weight = T::WeightInfo::submit_bundle();

            match execution_receipt_type::<T>(domain_id, &receipt) {
                ReceiptType::Rejected(rejected_receipt_type) => {
                    return Err(Error::<T>::BlockTree(rejected_receipt_type.into()).into());
                }
                // Add the exeuctione receipt to the block tree
                ReceiptType::Accepted(accepted_receipt_type) => {
                    // Before adding the new head receipt to the block tree, try to prune any previous
                    // bad ER at the same domain block and slash the submitter.
                    //
                    // NOTE: Skip the following staking related operations when benchmarking the
                    // `submit_bundle` call, these operations will be benchmarked separately.
                    #[cfg(not(feature = "runtime-benchmarks"))]
                    if accepted_receipt_type == AcceptedReceiptType::NewHead {
                        if let Some(block_tree_node) =
                            prune_receipt::<T>(domain_id, receipt_block_number)
                                .map_err(Error::<T>::from)?
                        {
                            actual_weight =
                                actual_weight.saturating_add(T::WeightInfo::handle_bad_receipt(
                                    block_tree_node.operator_ids.len() as u32,
                                ));

                            let bad_receipt_hash = block_tree_node
                                .execution_receipt
                                .hash::<DomainHashingFor<T>>();
                            do_mark_operators_as_slashed::<T>(
                                block_tree_node.operator_ids.into_iter(),
                                SlashedReason::BadExecutionReceipt(bad_receipt_hash),
                            )
                            .map_err(Error::<T>::from)?;
                        }
                    }

                    #[cfg_attr(feature = "runtime-benchmarks", allow(unused_variables))]
                    let maybe_confirmed_domain_block_info = process_execution_receipt::<T>(
                        domain_id,
                        operator_id,
                        receipt,
                        accepted_receipt_type,
                    )
                    .map_err(Error::<T>::from)?;

                    // If any domain block is confirmed, then we have a new head added
                    // so distribute the operator rewards and, if required, do epoch transition as well.
                    //
                    // NOTE: Skip the following staking related operations when benchmarking the
                    // `submit_bundle` call, these operations will be benchmarked separately.
                    #[cfg(not(feature = "runtime-benchmarks"))]
                    if let Some(confirmed_block_info) = maybe_confirmed_domain_block_info {
                        actual_weight =
                            actual_weight.saturating_add(T::WeightInfo::confirm_domain_block(
                                confirmed_block_info.operator_ids.len() as u32,
                                confirmed_block_info.invalid_bundle_authors.len() as u32,
                            ));

                        refund_storage_fee::<T>(
                            confirmed_block_info.total_storage_fee,
                            confirmed_block_info.paid_bundle_storage_fees,
                        )
                        .map_err(Error::<T>::from)?;

                        do_reward_operators::<T>(
                            domain_id,
                            OperatorRewardSource::Bundle {
                                at_block_number: confirmed_block_info.consensus_block_number,
                            },
                            confirmed_block_info.operator_ids.into_iter(),
                            confirmed_block_info.rewards,
                        )
                        .map_err(Error::<T>::from)?;

                        do_mark_operators_as_slashed::<T>(
                            confirmed_block_info.invalid_bundle_authors.into_iter(),
                            SlashedReason::InvalidBundle(confirmed_block_info.domain_block_number),
                        )
                        .map_err(Error::<T>::from)?;
                    }
                }
            }

            // `SuccessfulBundles` is empty means this is the first accepted bundle for this domain in this
            // consensus block, which also mean a domain block will be produced thus update `HeadDomainNumber`
            // to this domain block's block number.
            if SuccessfulBundles::<T>::get(domain_id).is_empty() {
                // Domain runtime upgrade is forced to happen, even if there is no bundle submitted for a given domain
                // it will still derive a domain block for the upgrade, so we need to increase the `HeadDomainNumber`
                // by the number of runtime upgrades that happened since the last block, to account for these blocks.
                //
                // NOTE: if a domain runtime upgrade happened in the current block it won't be accounted for in
                // `missed_upgrade` because `DomainRuntimeUpgradeRecords` is updated in the next block's initialization.
                let missed_upgrade =
                    Self::missed_domain_runtime_upgrade(domain_id).map_err(Error::<T>::from)?;

                let next_number = HeadDomainNumber::<T>::get(domain_id)
                    .checked_add(&One::one())
                    .ok_or::<Error<T>>(BlockTreeError::MaxHeadDomainNumber.into())?
                    .checked_add(&missed_upgrade.into())
                    .ok_or::<Error<T>>(BlockTreeError::MaxHeadDomainNumber.into())?;

                // Trigger an epoch transition, if needed, at the first bundle in the block
                #[cfg(not(feature = "runtime-benchmarks"))]
                if next_number % T::StakeEpochDuration::get() == Zero::zero() {
                    let epoch_transition_res = do_finalize_domain_current_epoch::<T>(domain_id)
                        .map_err(Error::<T>::from)?;

                    Self::deposit_event(Event::DomainEpochCompleted {
                        domain_id,
                        completed_epoch_index: epoch_transition_res.completed_epoch_index,
                    });

                    actual_weight = actual_weight
                        .saturating_add(Self::actual_epoch_transition_weight(epoch_transition_res));
                }

                HeadDomainNumber::<T>::set(domain_id, next_number);
            }

            // Put the `extrinsics_root` into the inbox of the current domain block being built
            let head_domain_number = HeadDomainNumber::<T>::get(domain_id);
            let consensus_block_number = frame_system::Pallet::<T>::current_block_number();
            ExecutionInbox::<T>::append(
                (domain_id, head_domain_number, consensus_block_number),
                BundleDigest {
                    header_hash: bundle_header_hash,
                    extrinsics_root,
                    size: bundle_size,
                },
            );

            InboxedBundleAuthor::<T>::insert(bundle_header_hash, operator_id);

            SuccessfulBundles::<T>::append(domain_id, bundle_hash);

            OperatorBundleSlot::<T>::mutate(operator_id, |slot_set| slot_set.insert(slot_number));

            // slash operators who are in pending slash
            #[cfg(not(feature = "runtime-benchmarks"))]
            {
                let slashed_nominator_count =
                    do_slash_operator::<T>(domain_id, MAX_NOMINATORS_TO_SLASH)
                        .map_err(Error::<T>::from)?;
                actual_weight = actual_weight
                    .saturating_add(T::WeightInfo::slash_operator(slashed_nominator_count));
            }

            Self::deposit_event(Event::BundleStored {
                domain_id,
                bundle_hash,
                bundle_author: operator_id,
            });

            // Ensure the returned weight not exceed the maximum weight in the `pallet::weight`
            Ok(Some(actual_weight.min(Self::max_submit_bundle_weight())).into())
        }

        #[pallet::call_index(15)]
        #[pallet::weight((
            T::WeightInfo::submit_fraud_proof().saturating_add(
                T::WeightInfo::handle_bad_receipt(MAX_BUNDLE_PER_BLOCK)
            ),
            DispatchClass::Operational
        ))]
        pub fn submit_fraud_proof(
            origin: OriginFor<T>,
            fraud_proof: Box<FraudProofFor<T>>,
        ) -> DispatchResultWithPostInfo {
            T::DomainOrigin::ensure_origin(origin)?;

            log::trace!(target: "runtime::domains", "Processing fraud proof: {fraud_proof:?}");

            #[cfg(not(feature = "runtime-benchmarks"))]
            let mut actual_weight = T::WeightInfo::submit_fraud_proof();
            #[cfg(feature = "runtime-benchmarks")]
            let actual_weight = T::WeightInfo::submit_fraud_proof();

            let domain_id = fraud_proof.domain_id();
            let bad_receipt_hash = fraud_proof.targeted_bad_receipt_hash();
            let head_receipt_number = HeadReceiptNumber::<T>::get(domain_id);
            let bad_receipt_number = BlockTreeNodes::<T>::get(bad_receipt_hash)
                .ok_or::<Error<T>>(FraudProofError::BadReceiptNotFound.into())?
                .execution_receipt
                .domain_block_number;
            // The `head_receipt_number` must greater than or equal to any existing receipt, including
            // the bad receipt, otherwise the fraud proof should be rejected due to `BadReceiptNotFound`,
            // double check here to make it more robust.
            ensure!(
                head_receipt_number >= bad_receipt_number,
                Error::<T>::from(FraudProofError::BadReceiptNotFound),
            );

            // Prune the bad ER and slash the submitter, the descendants of the bad ER (i.e. all ERs in
            // `[bad_receipt_number + 1..head_receipt_number]` ) and the corresponding submitter will be
            // pruned/slashed lazily as the domain progressed.
            //
            // NOTE: Skip the following staking related operations when benchmarking the
            // `submit_fraud_proof` call, these operations will be benchmarked separately.
            #[cfg(not(feature = "runtime-benchmarks"))]
            {
                let block_tree_node = prune_receipt::<T>(domain_id, bad_receipt_number)
                    .map_err(Error::<T>::from)?
                    .ok_or::<Error<T>>(FraudProofError::BadReceiptNotFound.into())?;

                actual_weight = actual_weight.saturating_add(T::WeightInfo::handle_bad_receipt(
                    (block_tree_node.operator_ids.len() as u32).min(MAX_BUNDLE_PER_BLOCK),
                ));

                do_mark_operators_as_slashed::<T>(
                    block_tree_node.operator_ids.into_iter(),
                    SlashedReason::BadExecutionReceipt(bad_receipt_hash),
                )
                .map_err(Error::<T>::from)?;
            }

            // Update the head receipt number to `bad_receipt_number - 1`
            let new_head_receipt_number = bad_receipt_number.saturating_sub(One::one());
            HeadReceiptNumber::<T>::insert(domain_id, new_head_receipt_number);

            Self::deposit_event(Event::FraudProofProcessed {
                domain_id,
                new_head_receipt_number: Some(new_head_receipt_number),
            });

            Ok(Some(actual_weight).into())
        }

        #[pallet::call_index(2)]
        #[pallet::weight(T::WeightInfo::register_domain_runtime())]
        pub fn register_domain_runtime(
            origin: OriginFor<T>,
            runtime_name: String,
            runtime_type: RuntimeType,
            // TODO: we can use `RawGenesis` as argument directly to avoid decoding but the in tool like
            // `polkadot.js` it will require the user to provide each field of the struct type and not
            // support uploading file, which is bad UX.
            raw_genesis_storage: Vec<u8>,
        ) -> DispatchResult {
            ensure_root(origin)?;

            let block_number = frame_system::Pallet::<T>::current_block_number();
            let runtime_id = do_register_runtime::<T>(
                runtime_name,
                runtime_type,
                raw_genesis_storage,
                block_number,
            )
            .map_err(Error::<T>::from)?;

            Self::deposit_event(Event::DomainRuntimeCreated {
                runtime_id,
                runtime_type,
            });

            Ok(())
        }

        #[pallet::call_index(3)]
        #[pallet::weight(T::WeightInfo::upgrade_domain_runtime())]
        pub fn upgrade_domain_runtime(
            origin: OriginFor<T>,
            runtime_id: RuntimeId,
            raw_genesis_storage: Vec<u8>,
        ) -> DispatchResult {
            ensure_root(origin)?;

            let block_number = frame_system::Pallet::<T>::current_block_number();
            let scheduled_at =
                do_schedule_runtime_upgrade::<T>(runtime_id, raw_genesis_storage, block_number)
                    .map_err(Error::<T>::from)?;

            Self::deposit_event(Event::DomainRuntimeUpgradeScheduled {
                runtime_id,
                scheduled_at,
            });

            Ok(())
        }

        #[pallet::call_index(4)]
        #[pallet::weight(T::WeightInfo::register_operator())]
        pub fn register_operator(
            origin: OriginFor<T>,
            domain_id: DomainId,
            amount: BalanceOf<T>,
            config: OperatorConfig<BalanceOf<T>>,
        ) -> DispatchResult {
            let owner = ensure_signed(origin)?;

            let (operator_id, current_epoch_index) =
                do_register_operator::<T>(owner, domain_id, amount, config)
                    .map_err(Error::<T>::from)?;

            Self::deposit_event(Event::OperatorRegistered {
                operator_id,
                domain_id,
            });

            // if the domain's current epoch is 0,
            // then do an epoch transition so that operator can start producing bundles
            if current_epoch_index.is_zero() {
                do_finalize_domain_current_epoch::<T>(domain_id).map_err(Error::<T>::from)?;
            }

            Ok(())
        }

        #[pallet::call_index(5)]
        #[pallet::weight(T::WeightInfo::nominate_operator())]
        pub fn nominate_operator(
            origin: OriginFor<T>,
            operator_id: OperatorId,
            amount: BalanceOf<T>,
        ) -> DispatchResult {
            let nominator_id = ensure_signed(origin)?;

            do_nominate_operator::<T>(operator_id, nominator_id.clone(), amount)
                .map_err(Error::<T>::from)?;

            Ok(())
        }

        #[pallet::call_index(6)]
        #[pallet::weight(T::WeightInfo::instantiate_domain())]
        pub fn instantiate_domain(
            origin: OriginFor<T>,
            domain_config_params: DomainConfigParams<T::AccountId, BalanceOf<T>>,
        ) -> DispatchResult {
            let who = ensure_signed(origin)?;
            ensure!(
                PermissionedActionAllowedBy::<T>::get()
                    .map(|allowed_by| allowed_by.is_allowed(&who))
                    .unwrap_or_default(),
                Error::<T>::PermissionedActionNotAllowed
            );

            let created_at = frame_system::Pallet::<T>::current_block_number();

            let domain_id = do_instantiate_domain::<T>(domain_config_params, who, created_at)
                .map_err(Error::<T>::from)?;

            Self::deposit_event(Event::DomainInstantiated { domain_id });

            Ok(())
        }

        #[pallet::call_index(8)]
        #[pallet::weight(T::WeightInfo::deregister_operator())]
        pub fn deregister_operator(
            origin: OriginFor<T>,
            operator_id: OperatorId,
        ) -> DispatchResult {
            let who = ensure_signed(origin)?;

            do_deregister_operator::<T>(who, operator_id).map_err(Error::<T>::from)?;

            Self::deposit_event(Event::OperatorDeregistered { operator_id });

            Ok(())
        }

        #[pallet::call_index(9)]
        #[pallet::weight(T::WeightInfo::withdraw_stake())]
        pub fn withdraw_stake(
            origin: OriginFor<T>,
            operator_id: OperatorId,
            to_withdraw: WithdrawStake<BalanceOf<T>, T::Share>,
        ) -> DispatchResult {
            let who = ensure_signed(origin)?;

            do_withdraw_stake::<T>(operator_id, who.clone(), to_withdraw)
                .map_err(Error::<T>::from)?;

            Self::deposit_event(Event::WithdrewStake {
                operator_id,
                nominator_id: who,
            });

            Ok(())
        }

        /// Unlocks the first withdrawal given the unlocking period is complete.
        /// Even if the rest of the withdrawals are out of the unlocking period, the nominator
        /// should call this extrinsic to unlock each withdrawal
        #[pallet::call_index(10)]
        #[pallet::weight(T::WeightInfo::unlock_funds())]
        pub fn unlock_funds(origin: OriginFor<T>, operator_id: OperatorId) -> DispatchResult {
            let nominator_id = ensure_signed(origin)?;
            do_unlock_funds::<T>(operator_id, nominator_id.clone())
                .map_err(crate::pallet::Error::<T>::from)?;
            Ok(())
        }

        /// Unlocks the nominator under given operator given the unlocking period is complete.
        /// A nominator can initiate their unlock given operator is already deregistered.
        #[pallet::call_index(11)]
        #[pallet::weight(T::WeightInfo::unlock_nominator())]
        pub fn unlock_nominator(origin: OriginFor<T>, operator_id: OperatorId) -> DispatchResult {
            let nominator = ensure_signed(origin)?;

            do_unlock_nominator::<T>(operator_id, nominator.clone())
                .map_err(crate::pallet::Error::<T>::from)?;

            Self::deposit_event(Event::NominatorUnlocked {
                operator_id,
                nominator_id: nominator,
            });

            Ok(())
        }

        /// Extrinsic to update domain's operator allow list.
        /// Note:
        /// - If the previous allowed list is set to specific operators and new allow list is set
        ///   to `Anyone`, then domain will become permissioned to open for all operators.
        /// - If the previous allowed list is set to `Anyone` or specific operators and the new
        ///   allow list is set to specific operators, then all the registered not allowed operators
        ///   will continue to operate until they de-register themselves.
        #[pallet::call_index(12)]
        #[pallet::weight(T::WeightInfo::update_domain_operator_allow_list())]
        pub fn update_domain_operator_allow_list(
            origin: OriginFor<T>,
            domain_id: DomainId,
            operator_allow_list: OperatorAllowList<T::AccountId>,
        ) -> DispatchResult {
            let who = ensure_signed(origin)?;
            do_update_domain_allow_list::<T>(who, domain_id, operator_allow_list)
                .map_err(Error::<T>::from)?;
            Self::deposit_event(crate::pallet::Event::DomainOperatorAllowListUpdated { domain_id });
            Ok(())
        }

        /// Force staking epoch transition for a given domain
        #[pallet::call_index(13)]
        #[pallet::weight(Pallet::<T>::max_staking_epoch_transition())]
        pub fn force_staking_epoch_transition(
            origin: OriginFor<T>,
            domain_id: DomainId,
        ) -> DispatchResultWithPostInfo {
            ensure_root(origin)?;

            let epoch_transition_res =
                do_finalize_domain_current_epoch::<T>(domain_id).map_err(Error::<T>::from)?;

            Self::deposit_event(Event::ForceDomainEpochTransition {
                domain_id,
                completed_epoch_index: epoch_transition_res.completed_epoch_index,
            });

            // Ensure the returned weight not exceed the maximum weight in the `pallet::weight`
            let actual_weight = Self::actual_epoch_transition_weight(epoch_transition_res)
                .min(Self::max_staking_epoch_transition());

            Ok(Some(actual_weight).into())
        }

        /// Update permissioned action allowed by storage by Sudo.
        #[pallet::call_index(14)]
        #[pallet::weight(<T as frame_system::Config>::DbWeight::get().reads_writes(0, 1))]
        pub fn set_permissioned_action_allowed_by(
            origin: OriginFor<T>,
            permissioned_action_allowed_by: sp_domains::PermissionedActionAllowedBy<T::AccountId>,
        ) -> DispatchResult {
            ensure_root(origin)?;
            PermissionedActionAllowedBy::<T>::put(permissioned_action_allowed_by);
            Ok(())
        }

        /// Submit a domain sudo call.
        #[pallet::call_index(16)]
        #[pallet::weight(<T as frame_system::Config>::DbWeight::get().reads_writes(3, 1))]
        pub fn send_domain_sudo_call(
            origin: OriginFor<T>,
            domain_id: DomainId,
            call: Vec<u8>,
        ) -> DispatchResult {
            ensure_root(origin)?;
            ensure!(
                DomainSudoCalls::<T>::get(domain_id).maybe_call.is_none(),
                Error::<T>::DomainSudoCallExists
            );

            let domain_runtime = Self::domain_runtime_code(domain_id).ok_or(
                Error::<T>::DomainRegistry(DomainRegistryError::DomainNotFound),
            )?;
            ensure!(
                domain_runtime_call(
                    domain_runtime,
                    StatelessDomainRuntimeCall::IsValidDomainSudoCall(call.clone()),
                )
                .unwrap_or(false),
                Error::<T>::InvalidDomainSudoCall
            );

            DomainSudoCalls::<T>::set(
                domain_id,
                DomainSudoCall {
                    maybe_call: Some(call),
                },
            );
            Ok(())
        }

        /// Freezes a given domain.
        /// A frozen domain does not accept new bundles but accepts fraud proofs.
        #[pallet::call_index(17)]
        #[pallet::weight(<T as frame_system::Config>::DbWeight::get().reads_writes(0, 1))]
        pub fn freeze_domain(origin: OriginFor<T>, domain_id: DomainId) -> DispatchResult {
            ensure_root(origin)?;
            FrozenDomains::<T>::mutate(|frozen_domains| frozen_domains.insert(domain_id));
            Self::deposit_event(Event::DomainFrozen { domain_id });
            Ok(())
        }

        /// Unfreezes a frozen domain.
        #[pallet::call_index(18)]
        #[pallet::weight(<T as frame_system::Config>::DbWeight::get().reads_writes(0, 1))]
        pub fn unfreeze_domain(origin: OriginFor<T>, domain_id: DomainId) -> DispatchResult {
            ensure_root(origin)?;
            FrozenDomains::<T>::mutate(|frozen_domains| frozen_domains.remove(&domain_id));
            Self::deposit_event(Event::DomainUnfrozen { domain_id });
            Ok(())
        }

        /// Prunes a given execution receipt for given frozen domain.
        /// This call assumes the execution receipt to be bad and implicitly trusts Sudo
        /// to do the necessary validation of the ER before dispatching this call.
        #[pallet::call_index(19)]
        #[pallet::weight(Pallet::<T>::max_prune_domain_execution_receipt())]
        pub fn prune_domain_execution_receipt(
            origin: OriginFor<T>,
            domain_id: DomainId,
            bad_receipt_hash: ReceiptHashFor<T>,
        ) -> DispatchResultWithPostInfo {
            ensure_root(origin)?;
            ensure!(
                FrozenDomains::<T>::get().contains(&domain_id),
                Error::<T>::DomainNotFrozen
            );

            let head_receipt_number = HeadReceiptNumber::<T>::get(domain_id);
            let bad_receipt_number = BlockTreeNodes::<T>::get(bad_receipt_hash)
                .ok_or::<Error<T>>(FraudProofError::BadReceiptNotFound.into())?
                .execution_receipt
                .domain_block_number;
            // The `head_receipt_number` must greater than or equal to any existing receipt, including
            // the bad receipt.
            ensure!(
                head_receipt_number >= bad_receipt_number,
                Error::<T>::from(FraudProofError::BadReceiptNotFound),
            );

            let mut actual_weight = T::DbWeight::get().reads(3);

            // prune the bad ER
            let block_tree_node = prune_receipt::<T>(domain_id, bad_receipt_number)
                .map_err(Error::<T>::from)?
                .ok_or::<Error<T>>(FraudProofError::BadReceiptNotFound.into())?;

            actual_weight = actual_weight.saturating_add(T::WeightInfo::handle_bad_receipt(
                (block_tree_node.operator_ids.len() as u32).min(MAX_BUNDLE_PER_BLOCK),
            ));

            do_mark_operators_as_slashed::<T>(
                block_tree_node.operator_ids.into_iter(),
                SlashedReason::BadExecutionReceipt(bad_receipt_hash),
            )
            .map_err(Error::<T>::from)?;

            // Update the head receipt number to `bad_receipt_number - 1`
            let new_head_receipt_number = bad_receipt_number.saturating_sub(One::one());
            HeadReceiptNumber::<T>::insert(domain_id, new_head_receipt_number);
            actual_weight = actual_weight.saturating_add(T::DbWeight::get().reads_writes(0, 1));

            Self::deposit_event(Event::PrunedExecutionReceipt {
                domain_id,
                new_head_receipt_number: Some(new_head_receipt_number),
            });

            Ok(Some(actual_weight).into())
        }

        /// Transfer funds from treasury to given account
        #[pallet::call_index(20)]
        #[pallet::weight(T::WeightInfo::transfer_treasury_funds())]
        pub fn transfer_treasury_funds(
            origin: OriginFor<T>,
            account_id: T::AccountId,
            balance: BalanceOf<T>,
        ) -> DispatchResult {
            ensure_root(origin)?;
            T::Currency::transfer(
                &T::TreasuryAccount::get(),
                &account_id,
                balance,
                Preservation::Preserve,
            )?;
            Ok(())
        }

        #[pallet::call_index(21)]
        #[pallet::weight(Pallet::<T>::max_submit_receipt_weight())]
        pub fn submit_receipt(
            origin: OriginFor<T>,
            singleton_receipt: SingletonReceiptOf<T>,
        ) -> DispatchResultWithPostInfo {
            T::DomainOrigin::ensure_origin(origin)?;

            let domain_id = singleton_receipt.domain_id();
            let operator_id = singleton_receipt.operator_id();
            let receipt = singleton_receipt.into_receipt();

            #[cfg(not(feature = "runtime-benchmarks"))]
            let mut actual_weight = T::WeightInfo::submit_receipt();
            #[cfg(feature = "runtime-benchmarks")]
            let actual_weight = T::WeightInfo::submit_receipt();

            match execution_receipt_type::<T>(domain_id, &receipt) {
                ReceiptType::Rejected(rejected_receipt_type) => {
                    return Err(Error::<T>::BlockTree(rejected_receipt_type.into()).into());
                }
                // Add the exeuctione receipt to the block tree
                ReceiptType::Accepted(accepted_receipt_type) => {
                    // Before adding the new head receipt to the block tree, try to prune any previous
                    // bad ER at the same domain block and slash the submitter.
                    //
                    // NOTE: Skip the following staking related operations when benchmarking the
                    // `submit_receipt` call, these operations will be benchmarked separately.
                    #[cfg(not(feature = "runtime-benchmarks"))]
                    if accepted_receipt_type == AcceptedReceiptType::NewHead {
                        if let Some(block_tree_node) =
                            prune_receipt::<T>(domain_id, receipt.domain_block_number)
                                .map_err(Error::<T>::from)?
                        {
                            actual_weight =
                                actual_weight.saturating_add(T::WeightInfo::handle_bad_receipt(
                                    block_tree_node.operator_ids.len() as u32,
                                ));

                            let bad_receipt_hash = block_tree_node
                                .execution_receipt
                                .hash::<DomainHashingFor<T>>();
                            do_mark_operators_as_slashed::<T>(
                                block_tree_node.operator_ids.into_iter(),
                                SlashedReason::BadExecutionReceipt(bad_receipt_hash),
                            )
                            .map_err(Error::<T>::from)?;
                        }
                    }

                    #[cfg_attr(feature = "runtime-benchmarks", allow(unused_variables))]
                    let maybe_confirmed_domain_block_info = process_execution_receipt::<T>(
                        domain_id,
                        operator_id,
                        receipt,
                        accepted_receipt_type,
                    )
                    .map_err(Error::<T>::from)?;

                    // NOTE: Skip the following staking related operations when benchmarking the
                    // `submit_receipt` call, these operations will be benchmarked separately.
                    #[cfg(not(feature = "runtime-benchmarks"))]
                    if let Some(confirmed_block_info) = maybe_confirmed_domain_block_info {
                        actual_weight =
                            actual_weight.saturating_add(T::WeightInfo::confirm_domain_block(
                                confirmed_block_info.operator_ids.len() as u32,
                                confirmed_block_info.invalid_bundle_authors.len() as u32,
                            ));

                        refund_storage_fee::<T>(
                            confirmed_block_info.total_storage_fee,
                            confirmed_block_info.paid_bundle_storage_fees,
                        )
                        .map_err(Error::<T>::from)?;

                        do_reward_operators::<T>(
                            domain_id,
                            OperatorRewardSource::Bundle {
                                at_block_number: confirmed_block_info.consensus_block_number,
                            },
                            confirmed_block_info.operator_ids.into_iter(),
                            confirmed_block_info.rewards,
                        )
                        .map_err(Error::<T>::from)?;

                        do_mark_operators_as_slashed::<T>(
                            confirmed_block_info.invalid_bundle_authors.into_iter(),
                            SlashedReason::InvalidBundle(confirmed_block_info.domain_block_number),
                        )
                        .map_err(Error::<T>::from)?;
                    }
                }
            }

            // slash operator who are in pending slash
            #[cfg(not(feature = "runtime-benchmarks"))]
            {
                let slashed_nominator_count =
                    do_slash_operator::<T>(domain_id, MAX_NOMINATORS_TO_SLASH)
                        .map_err(Error::<T>::from)?;
                actual_weight = actual_weight
                    .saturating_add(T::WeightInfo::slash_operator(slashed_nominator_count));
            }

            // Ensure the returned weight not exceed the maximum weight in the `pallet::weight`
            Ok(Some(actual_weight.min(Self::max_submit_receipt_weight())).into())
        }

        /// Submit an EVM domain "set contract creation allowed by" call as domain owner or root.
        #[pallet::call_index(22)]
        #[pallet::weight(<T as frame_system::Config>::DbWeight::get().reads_writes(3, 1))]
        pub fn send_evm_domain_set_contract_creation_allowed_by_call(
            origin: OriginFor<T>,
            domain_id: DomainId,
            contract_creation_allowed_by: sp_domains::PermissionedActionAllowedBy<
                EthereumAccountId,
            >,
        ) -> DispatchResult {
            let signer = ensure_signed_or_root(origin)?;

            ensure!(
                Pallet::<T>::is_private_evm_domain(domain_id),
                Error::<T>::NotPrivateEvmDomain,
            );
            if let Some(non_root_signer) = signer {
                ensure!(
                    Pallet::<T>::is_domain_owner(domain_id, non_root_signer),
                    Error::<T>::NotDomainOwnerOrRoot,
                );
            }
            ensure!(
                EvmDomainContractCreationAllowedByCalls::<T>::get(domain_id)
                    .maybe_call
                    .is_none(),
                Error::<T>::EvmDomainContractCreationAllowedByCallExists,
            );

            EvmDomainContractCreationAllowedByCalls::<T>::set(
                domain_id,
                EvmDomainContractCreationAllowedByCall {
                    maybe_call: Some(contract_creation_allowed_by),
                },
            );

            Ok(())
        }
    }

    #[pallet::genesis_config]
    pub struct GenesisConfig<T: Config> {
        pub permissioned_action_allowed_by:
            Option<sp_domains::PermissionedActionAllowedBy<T::AccountId>>,
        pub genesis_domains: Vec<GenesisDomain<T::AccountId, BalanceOf<T>>>,
    }

    impl<T: Config> Default for GenesisConfig<T> {
        fn default() -> Self {
            GenesisConfig {
                permissioned_action_allowed_by: None,
                genesis_domains: vec![],
            }
        }
    }

    #[pallet::genesis_build]
    impl<T: Config> BuildGenesisConfig for GenesisConfig<T> {
        fn build(&self) {
            if let Some(permissioned_action_allowed_by) =
                self.permissioned_action_allowed_by.as_ref().cloned()
            {
                PermissionedActionAllowedBy::<T>::put(permissioned_action_allowed_by)
            }

            self.genesis_domains
                .clone()
                .into_iter()
                .for_each(|genesis_domain| {
                    // Register the genesis domain runtime
                    let runtime_id = register_runtime_at_genesis::<T>(
                        genesis_domain.runtime_name,
                        genesis_domain.runtime_type,
                        genesis_domain.runtime_version,
                        genesis_domain.raw_genesis_storage,
                        Zero::zero(),
                    )
                    .expect("Genesis runtime registration must always succeed");

                    // Instantiate the genesis domain
                    let domain_config_params = DomainConfigParams {
                        domain_name: genesis_domain.domain_name,
                        runtime_id,
                        maybe_bundle_limit: None,
                        bundle_slot_probability: genesis_domain.bundle_slot_probability,
                        operator_allow_list: genesis_domain.operator_allow_list,
                        initial_balances: genesis_domain.initial_balances,
                        domain_runtime_config: genesis_domain.domain_runtime_config,
                    };
                    let domain_owner = genesis_domain.owner_account_id;
                    let domain_id = do_instantiate_domain::<T>(
                        domain_config_params,
                        domain_owner.clone(),
                        Zero::zero(),
                    )
                    .expect("Genesis domain instantiation must always succeed");

                    // Register domain_owner as the genesis operator.
                    let operator_config = OperatorConfig {
                        signing_key: genesis_domain.signing_key.clone(),
                        minimum_nominator_stake: genesis_domain.minimum_nominator_stake,
                        nomination_tax: genesis_domain.nomination_tax,
                    };
                    let operator_stake = T::MinOperatorStake::get();
                    do_register_operator::<T>(
                        domain_owner,
                        domain_id,
                        operator_stake,
                        operator_config,
                    )
                    .expect("Genesis operator registration must succeed");

                    do_finalize_domain_current_epoch::<T>(domain_id)
                        .expect("Genesis epoch must succeed");
                });
        }
    }

    /// Combined fraud proof data for the InvalidInherentExtrinsic fraud proof
    #[pallet::storage]
    pub type BlockInherentExtrinsicData<T> = StorageValue<_, InherentExtrinsicData>;

    #[pallet::hooks]
    // TODO: proper benchmark
    impl<T: Config> Hooks<BlockNumberFor<T>> for Pallet<T> {
        fn on_initialize(block_number: BlockNumberFor<T>) -> Weight {
            let parent_number = block_number - One::one();
            let parent_hash = frame_system::Pallet::<T>::block_hash(parent_number);

            // Record any previous domain runtime upgrades in `DomainRuntimeUpgradeRecords`
            for runtime_id in DomainRuntimeUpgrades::<T>::take() {
                let reference_count = RuntimeRegistry::<T>::get(runtime_id)
                    .expect("Runtime object must be present since domain is insantiated; qed")
                    .instance_count;
                if !reference_count.is_zero() {
                    DomainRuntimeUpgradeRecords::<T>::mutate(runtime_id, |upgrade_record| {
                        upgrade_record.insert(
                            parent_number,
                            DomainRuntimeUpgradeEntry {
                                at_hash: parent_hash,
                                reference_count,
                            },
                        )
                    });
                }
            }
            // Set DomainRuntimeUpgrades to an empty list. (If there are no runtime upgrades
            // scheduled in the current block, we can generate a proof the list is empty.)
            DomainRuntimeUpgrades::<T>::set(Vec::new());
            // Do the domain runtime upgrades scheduled in the current block, and record them in
            // DomainRuntimeUpgrades
            do_upgrade_runtimes::<T>(block_number);

            // Store the hash of the parent consensus block for domains that have bundles submitted
            // in that consensus block
            for (domain_id, _) in SuccessfulBundles::<T>::drain() {
                ConsensusBlockHash::<T>::insert(domain_id, parent_number, parent_hash);
                T::DomainBundleSubmitted::domain_bundle_submitted(domain_id);

                // And clear the domain inherents which have been submitted.
                DomainSudoCalls::<T>::mutate(domain_id, |sudo_call| {
                    sudo_call.clear();
                });
                EvmDomainContractCreationAllowedByCalls::<T>::mutate(
                    domain_id,
                    |evm_contract_call| {
                        evm_contract_call.clear();
                    },
                );
            }

            for (operator_id, slot_set) in OperatorBundleSlot::<T>::drain() {
                // NOTE: `OperatorBundleSlot` uses `BTreeSet` so `last` will return the maximum
                // value in the set
                if let Some(highest_slot) = slot_set.last() {
                    OperatorHighestSlot::<T>::insert(operator_id, highest_slot);
                }
            }

            BlockInherentExtrinsicData::<T>::kill();

            Weight::zero()
        }

        fn on_finalize(_: BlockNumberFor<T>) {
            // If this consensus block will derive any domain block, gather the necessary storage
            // for potential fraud proof usage
            if SuccessfulBundles::<T>::iter_keys().count() > 0
                || !DomainRuntimeUpgrades::<T>::get().is_empty()
            {
                let extrinsics_shuffling_seed = Randomness::from(
                    Into::<H256>::into(Self::extrinsics_shuffling_seed_value()).to_fixed_bytes(),
                );

                // There are no actual conversions here, but the trait bounds required to prove that
                // (and debug-print the error in expect()) are very verbose.
                let timestamp = Self::timestamp_value();

                // The value returned by the consensus_chain_byte_fee() runtime API
                let consensus_transaction_byte_fee = Self::consensus_transaction_byte_fee_value();

                let inherent_extrinsic_data = InherentExtrinsicData {
                    extrinsics_shuffling_seed,
                    timestamp,
                    consensus_transaction_byte_fee,
                };

                BlockInherentExtrinsicData::<T>::set(Some(inherent_extrinsic_data));
            }

            let _ = LastEpochStakingDistribution::<T>::clear(u32::MAX, None);
            let _ = NewAddedHeadReceipt::<T>::clear(u32::MAX, None);
        }
    }
}

impl<T: Config> Pallet<T> {
    fn log_bundle_error(err: &BundleError, domain_id: DomainId, operator_id: OperatorId) {
        match err {
            // These errors are common due to networking delay or chain re-org,
            // using a lower log level to avoid the noise.
            BundleError::Receipt(BlockTreeError::InFutureReceipt)
            | BundleError::Receipt(BlockTreeError::StaleReceipt)
            | BundleError::Receipt(BlockTreeError::NewBranchReceipt)
            | BundleError::Receipt(BlockTreeError::UnavailableConsensusBlockHash)
            | BundleError::Receipt(BlockTreeError::BuiltOnUnknownConsensusBlock)
            | BundleError::SlotInThePast
            | BundleError::SlotInTheFuture
            | BundleError::InvalidProofOfTime
            | BundleError::SlotSmallerThanPreviousBlockBundle
            | BundleError::ExpectingReceiptGap
            | BundleError::UnexpectedReceiptGap => {
                log::debug!(
                    target: "runtime::domains",
                    "Bad bundle/receipt, domain {domain_id:?}, operator {operator_id:?}, error: {err:?}",
                );
            }
            _ => {
                log::warn!(
                    target: "runtime::domains",
                    "Bad bundle/receipt, domain {domain_id:?}, operator {operator_id:?}, error: {err:?}",
                );
            }
        }
    }

    pub fn successful_bundles(domain_id: DomainId) -> Vec<H256> {
        SuccessfulBundles::<T>::get(domain_id)
    }

    pub fn domain_runtime_code(domain_id: DomainId) -> Option<Vec<u8>> {
        RuntimeRegistry::<T>::get(Self::runtime_id(domain_id)?)
            .and_then(|mut runtime_object| runtime_object.raw_genesis.take_runtime_code())
    }

    pub fn domain_best_number(domain_id: DomainId) -> Result<DomainBlockNumberFor<T>, BundleError> {
        // The missed domain runtime upgrades will derive domain blocks thus should be accounted
        // into the domain best number
        let missed_upgrade = Self::missed_domain_runtime_upgrade(domain_id)
            .map_err(|_| BundleError::FailedToGetMissedUpgradeCount)?;

        Ok(HeadDomainNumber::<T>::get(domain_id) + missed_upgrade.into())
    }

    /// Returns the runtime ID for the supplied `domain_id`, if that domain exists.
    pub fn runtime_id(domain_id: DomainId) -> Option<RuntimeId> {
        DomainRegistry::<T>::get(domain_id)
            .map(|domain_object| domain_object.domain_config.runtime_id)
    }

    /// Returns the list of runtime upgrades in the current block.
    pub fn runtime_upgrades() -> Vec<RuntimeId> {
        DomainRuntimeUpgrades::<T>::get()
    }

    pub fn domain_instance_data(
        domain_id: DomainId,
    ) -> Option<(DomainInstanceData, BlockNumberFor<T>)> {
        let domain_obj = DomainRegistry::<T>::get(domain_id)?;
        let runtime_object = RuntimeRegistry::<T>::get(domain_obj.domain_config.runtime_id)?;
        let runtime_type = runtime_object.runtime_type;
        let total_issuance = domain_obj.domain_config.total_issuance()?;
        let raw_genesis = into_complete_raw_genesis::<T>(
            runtime_object,
            domain_id,
            &domain_obj.domain_runtime_info,
            total_issuance,
            domain_obj.domain_config.initial_balances,
        )
        .ok()?;
        Some((
            DomainInstanceData {
                runtime_type,
                raw_genesis,
            },
            domain_obj.created_at,
        ))
    }

    pub fn genesis_state_root(domain_id: DomainId) -> Option<H256> {
        BlockTree::<T>::get(domain_id, DomainBlockNumberFor::<T>::zero())
            .and_then(BlockTreeNodes::<T>::get)
            .map(|block| block.execution_receipt.final_state_root.into())
    }

    /// Returns the tx range for the domain.
    pub fn domain_tx_range(domain_id: DomainId) -> U256 {
        DomainTxRangeState::<T>::try_get(domain_id)
            .map(|state| state.tx_range)
            .ok()
            .unwrap_or_else(Self::initial_tx_range)
    }

    pub fn bundle_producer_election_params(
        domain_id: DomainId,
    ) -> Option<BundleProducerElectionParams<BalanceOf<T>>> {
        match (
            DomainRegistry::<T>::get(domain_id),
            DomainStakingSummary::<T>::get(domain_id),
        ) {
            (Some(domain_object), Some(stake_summary)) => Some(BundleProducerElectionParams {
                total_domain_stake: stake_summary.current_total_stake,
                bundle_slot_probability: domain_object.domain_config.bundle_slot_probability,
            }),
            _ => None,
        }
    }

    pub fn operator(operator_id: OperatorId) -> Option<(OperatorPublicKey, BalanceOf<T>)> {
        Operators::<T>::get(operator_id)
            .map(|operator| (operator.signing_key, operator.current_total_stake))
    }

    fn check_extrinsics_root(opaque_bundle: &OpaqueBundleOf<T>) -> Result<(), BundleError> {
        let expected_extrinsics_root = <T::DomainHeader as Header>::Hashing::ordered_trie_root(
            opaque_bundle
                .extrinsics
                .iter()
                .map(|xt| xt.encode())
                .collect(),
            sp_core::storage::StateVersion::V1,
        );
        ensure!(
            expected_extrinsics_root == opaque_bundle.extrinsics_root(),
            BundleError::InvalidExtrinsicRoot
        );
        Ok(())
    }

    fn check_slot_and_proof_of_time(
        slot_number: u64,
        proof_of_time: PotOutput,
        pre_dispatch: bool,
    ) -> Result<(), BundleError> {
        // NOTE: the `current_block_number` from `frame_system` is initialized during `validate_unsigned` thus
        // it is the same value in both `validate_unsigned` and `pre_dispatch`
        let current_block_number = frame_system::Pallet::<T>::current_block_number();

        // Check if the slot is in future
        //
        // NOTE: during `validate_unsigned` this is implicitly checked within `is_proof_of_time_valid` since we
        // are using quick verification which will return `false` if the `proof-of-time` is not seem by the node
        // before.
        if pre_dispatch {
            if let Some(future_slot) = T::BlockSlot::future_slot(current_block_number) {
                ensure!(slot_number <= *future_slot, BundleError::SlotInTheFuture)
            }
        }

        // Check if the bundle is built too long time ago and beyond `T::BundleLongevity` number of consensus blocks.
        let produced_after_block_number =
            match T::BlockSlot::slot_produced_after(slot_number.into()) {
                Some(n) => n,
                None => {
                    // There is no slot for the genesis block, if the current block is less than `BundleLongevity`
                    // than we assume the slot is produced after the genesis block.
                    if current_block_number > T::BundleLongevity::get().into() {
                        return Err(BundleError::SlotInThePast);
                    } else {
                        Zero::zero()
                    }
                }
            };
        let produced_after_block_hash = if produced_after_block_number == current_block_number {
            // The hash of the current block is only available in the next block thus use the parent hash here
            frame_system::Pallet::<T>::parent_hash()
        } else {
            frame_system::Pallet::<T>::block_hash(produced_after_block_number)
        };
        if let Some(last_eligible_block) =
            current_block_number.checked_sub(&T::BundleLongevity::get().into())
        {
            ensure!(
                produced_after_block_number >= last_eligible_block,
                BundleError::SlotInThePast
            );
        }

        if !is_proof_of_time_valid(
            BlockHash::try_from(produced_after_block_hash.as_ref())
                .expect("Must be able to convert to block hash type"),
            SlotNumber::from(slot_number),
            WrappedPotOutput::from(proof_of_time),
            // Quick verification when entering transaction pool, but not when constructing the block
            !pre_dispatch,
        ) {
            return Err(BundleError::InvalidProofOfTime);
        }

        Ok(())
    }

    fn validate_bundle(
        opaque_bundle: &OpaqueBundleOf<T>,
        domain_config: &DomainConfig<T::AccountId, BalanceOf<T>>,
    ) -> Result<(), BundleError> {
        ensure!(
            opaque_bundle.body_size() <= domain_config.max_bundle_size,
            BundleError::BundleTooLarge
        );

        ensure!(
            opaque_bundle
                .estimated_weight()
                .all_lte(domain_config.max_bundle_weight),
            BundleError::BundleTooHeavy
        );

        Self::check_extrinsics_root(opaque_bundle)?;

        Ok(())
    }

    fn validate_eligibility(
        to_sign: &[u8],
        signature: &OperatorSignature,
        proof_of_election: &ProofOfElection,
        domain_config: &DomainConfig<T::AccountId, BalanceOf<T>>,
        pre_dispatch: bool,
    ) -> Result<(), BundleError> {
        let domain_id = proof_of_election.domain_id;
        let operator_id = proof_of_election.operator_id;
        let slot_number = proof_of_election.slot_number;

        ensure!(
            !FrozenDomains::<T>::get().contains(&domain_id),
            BundleError::DomainFrozen
        );

        let operator = Operators::<T>::get(operator_id).ok_or(BundleError::InvalidOperatorId)?;

        let operator_status = operator.status::<T>(operator_id);
        ensure!(
            *operator_status != OperatorStatus::Slashed
                && *operator_status != OperatorStatus::PendingSlash,
            BundleError::BadOperator
        );

        if !operator.signing_key.verify(&to_sign, signature) {
            return Err(BundleError::BadBundleSignature);
        }

        // Ensure this is no equivocated bundle that reuse `ProofOfElection` from the previous block
        ensure!(
            slot_number
                > Self::operator_highest_slot_from_previous_block(operator_id, pre_dispatch),
            BundleError::SlotSmallerThanPreviousBlockBundle,
        );

        // Ensure there is no equivocated/duplicated bundle in the same block
        ensure!(
            !OperatorBundleSlot::<T>::get(operator_id).contains(&slot_number),
            BundleError::EquivocatedBundle,
        );

        let (operator_stake, total_domain_stake) =
            Self::fetch_operator_stake_info(domain_id, &operator_id)?;

        Self::check_slot_and_proof_of_time(
            slot_number,
            proof_of_election.proof_of_time,
            pre_dispatch,
        )?;

        sp_domains::bundle_producer_election::check_proof_of_election(
            &operator.signing_key,
            domain_config.bundle_slot_probability,
            proof_of_election,
            operator_stake.saturated_into(),
            total_domain_stake.saturated_into(),
        )?;

        Ok(())
    }

    fn validate_submit_bundle(
        opaque_bundle: &OpaqueBundleOf<T>,
        pre_dispatch: bool,
    ) -> Result<(), BundleError> {
        let domain_id = opaque_bundle.domain_id();
        let operator_id = opaque_bundle.operator_id();
        let sealed_header = &opaque_bundle.sealed_header;

        // Ensure the receipt gap is <= 1 so that the bundle will only be acceptted if its receipt is
        // derived from the latest domain block, and the stale bundle (that verified against an old
        // domain block) produced by a lagging honest operator will be rejected.
        ensure!(
            Self::receipt_gap(domain_id)? <= One::one(),
            BundleError::UnexpectedReceiptGap,
        );

        let domain_config = &DomainRegistry::<T>::get(domain_id)
            .ok_or(BundleError::InvalidDomainId)?
            .domain_config;

        Self::validate_bundle(opaque_bundle, domain_config)?;

        Self::validate_eligibility(
            sealed_header.pre_hash().as_ref(),
            &sealed_header.signature,
            &sealed_header.header.proof_of_election,
            domain_config,
            pre_dispatch,
        )?;

        verify_execution_receipt::<T>(domain_id, &sealed_header.header.receipt)
            .map_err(BundleError::Receipt)?;

        charge_bundle_storage_fee::<T>(operator_id, opaque_bundle.size())
            .map_err(|_| BundleError::UnableToPayBundleStorageFee)?;

        Ok(())
    }

    fn validate_singleton_receipt(
        sealed_singleton_receipt: &SingletonReceiptOf<T>,
        pre_dispatch: bool,
    ) -> Result<(), BundleError> {
        let domain_id = sealed_singleton_receipt.domain_id();
        let operator_id = sealed_singleton_receipt.operator_id();

        // Singleton receipt is only allowed when there is a receipt gap
        ensure!(
            Self::receipt_gap(domain_id)? > One::one(),
            BundleError::ExpectingReceiptGap,
        );

        let domain_config = DomainRegistry::<T>::get(domain_id)
            .ok_or(BundleError::InvalidDomainId)?
            .domain_config;
        Self::validate_eligibility(
            sealed_singleton_receipt.pre_hash().as_ref(),
            &sealed_singleton_receipt.signature,
            &sealed_singleton_receipt.singleton_receipt.proof_of_election,
            &domain_config,
            pre_dispatch,
        )?;

        verify_execution_receipt::<T>(
            domain_id,
            &sealed_singleton_receipt.singleton_receipt.receipt,
        )
        .map_err(BundleError::Receipt)?;

        charge_bundle_storage_fee::<T>(operator_id, sealed_singleton_receipt.size())
            .map_err(|_| BundleError::UnableToPayBundleStorageFee)?;

        Ok(())
    }

    fn validate_fraud_proof(
        fraud_proof: &FraudProofFor<T>,
    ) -> Result<(DomainId, TransactionPriority), FraudProofError> {
        let domain_id = fraud_proof.domain_id();
        let bad_receipt_hash = fraud_proof.targeted_bad_receipt_hash();
        let bad_receipt = BlockTreeNodes::<T>::get(bad_receipt_hash)
            .ok_or(FraudProofError::BadReceiptNotFound)?
            .execution_receipt;
        let bad_receipt_domain_block_number = bad_receipt.domain_block_number;

        ensure!(
            !bad_receipt_domain_block_number.is_zero(),
            FraudProofError::ChallengingGenesisReceipt
        );

        ensure!(
            !Self::is_bad_er_pending_to_prune(domain_id, bad_receipt_domain_block_number),
            FraudProofError::BadReceiptAlreadyReported,
        );

        ensure!(
            !fraud_proof.is_unexpected_domain_runtime_code_proof(),
            FraudProofError::UnexpectedDomainRuntimeCodeProof,
        );

        ensure!(
            !fraud_proof.is_unexpected_mmr_proof(),
            FraudProofError::UnexpectedMmrProof,
        );

        let maybe_state_root = match &fraud_proof.maybe_mmr_proof {
            Some(mmr_proof) => Some(Self::verify_mmr_proof_and_extract_state_root(
                mmr_proof.clone(),
                bad_receipt.consensus_block_number,
            )?),
            None => None,
        };

        match &fraud_proof.proof {
            FraudProofVariant::InvalidBlockFees(InvalidBlockFeesProof { storage_proof }) => {
                let domain_runtime_code = Self::get_domain_runtime_code_for_receipt(
                    domain_id,
                    &bad_receipt,
                    fraud_proof.maybe_domain_runtime_code_proof.clone(),
                )?;

                verify_invalid_block_fees_fraud_proof::<
                    T::Block,
                    DomainBlockNumberFor<T>,
                    T::DomainHash,
                    BalanceOf<T>,
                    DomainHashingFor<T>,
                >(bad_receipt, storage_proof, domain_runtime_code)
                .map_err(|err| {
                    log::error!(
                        target: "runtime::domains",
                        "Block fees proof verification failed: {err:?}"
                    );
                    FraudProofError::InvalidBlockFeesFraudProof
                })?;
            }
            FraudProofVariant::InvalidTransfers(InvalidTransfersProof { storage_proof }) => {
                let domain_runtime_code = Self::get_domain_runtime_code_for_receipt(
                    domain_id,
                    &bad_receipt,
                    fraud_proof.maybe_domain_runtime_code_proof.clone(),
                )?;

                verify_invalid_transfers_fraud_proof::<
                    T::Block,
                    DomainBlockNumberFor<T>,
                    T::DomainHash,
                    BalanceOf<T>,
                    DomainHashingFor<T>,
                >(bad_receipt, storage_proof, domain_runtime_code)
                .map_err(|err| {
                    log::error!(
                        target: "runtime::domains",
                        "Domain transfers proof verification failed: {err:?}"
                    );
                    FraudProofError::InvalidTransfersFraudProof
                })?;
            }
            FraudProofVariant::InvalidDomainBlockHash(InvalidDomainBlockHashProof {
                digest_storage_proof,
            }) => {
                let parent_receipt =
                    BlockTreeNodes::<T>::get(bad_receipt.parent_domain_block_receipt_hash)
                        .ok_or(FraudProofError::ParentReceiptNotFound)?
                        .execution_receipt;
                verify_invalid_domain_block_hash_fraud_proof::<
                    T::Block,
                    BalanceOf<T>,
                    T::DomainHeader,
                >(
                    bad_receipt,
                    digest_storage_proof.clone(),
                    parent_receipt.domain_block_hash,
                )
                .map_err(|err| {
                    log::error!(
                        target: "runtime::domains",
                        "Invalid Domain block hash proof verification failed: {err:?}"
                    );
                    FraudProofError::InvalidDomainBlockHashFraudProof
                })?;
            }
            FraudProofVariant::InvalidExtrinsicsRoot(proof) => {
                let domain_runtime_code = Self::get_domain_runtime_code_for_receipt(
                    domain_id,
                    &bad_receipt,
                    fraud_proof.maybe_domain_runtime_code_proof.clone(),
                )?;
                let runtime_id =
                    Self::runtime_id(domain_id).ok_or(FraudProofError::RuntimeNotFound)?;
                let state_root = maybe_state_root.ok_or(FraudProofError::MissingMmrProof)?;

                verify_invalid_domain_extrinsics_root_fraud_proof::<
                    T::Block,
                    BalanceOf<T>,
                    T::DomainHeader,
                    T::Hashing,
                    T::FraudProofStorageKeyProvider,
                >(
                    bad_receipt,
                    proof,
                    domain_id,
                    runtime_id,
                    state_root,
                    domain_runtime_code,
                )
                .map_err(|err| {
                    log::error!(
                        target: "runtime::domains",
                        "Invalid Domain extrinsic root proof verification failed: {err:?}"
                    );
                    FraudProofError::InvalidExtrinsicRootFraudProof
                })?;
            }
            FraudProofVariant::InvalidStateTransition(proof) => {
                let domain_runtime_code = Self::get_domain_runtime_code_for_receipt(
                    domain_id,
                    &bad_receipt,
                    fraud_proof.maybe_domain_runtime_code_proof.clone(),
                )?;
                let bad_receipt_parent =
                    BlockTreeNodes::<T>::get(bad_receipt.parent_domain_block_receipt_hash)
                        .ok_or(FraudProofError::ParentReceiptNotFound)?
                        .execution_receipt;

                verify_invalid_state_transition_fraud_proof::<
                    T::Block,
                    T::DomainHeader,
                    BalanceOf<T>,
                >(bad_receipt, bad_receipt_parent, proof, domain_runtime_code)
                .map_err(|err| {
                    log::error!(
                        target: "runtime::domains",
                        "Invalid State transition proof verification failed: {err:?}"
                    );
                    FraudProofError::InvalidStateTransitionFraudProof
                })?;
            }
            FraudProofVariant::InvalidBundles(proof) => {
                let state_root = maybe_state_root.ok_or(FraudProofError::MissingMmrProof)?;
                let domain_runtime_code = Self::get_domain_runtime_code_for_receipt(
                    domain_id,
                    &bad_receipt,
                    fraud_proof.maybe_domain_runtime_code_proof.clone(),
                )?;

                let bad_receipt_parent =
                    BlockTreeNodes::<T>::get(bad_receipt.parent_domain_block_receipt_hash)
                        .ok_or(FraudProofError::ParentReceiptNotFound)?
                        .execution_receipt;

                verify_invalid_bundles_fraud_proof::<
                    T::Block,
                    T::DomainHeader,
                    T::MmrHash,
                    BalanceOf<T>,
                    T::FraudProofStorageKeyProvider,
                    T::MmrProofVerifier,
                >(
                    bad_receipt,
                    bad_receipt_parent,
                    proof,
                    domain_id,
                    state_root,
                    domain_runtime_code,
                )
                .map_err(|err| {
                    log::error!(
                        target: "runtime::domains",
                        "Invalid Bundle proof verification failed: {err:?}"
                    );
                    FraudProofError::InvalidBundleFraudProof
                })?;
            }
            FraudProofVariant::ValidBundle(proof) => {
                let state_root = maybe_state_root.ok_or(FraudProofError::MissingMmrProof)?;
                let domain_runtime_code = Self::get_domain_runtime_code_for_receipt(
                    domain_id,
                    &bad_receipt,
                    fraud_proof.maybe_domain_runtime_code_proof.clone(),
                )?;

                verify_valid_bundle_fraud_proof::<
                    T::Block,
                    T::DomainHeader,
                    BalanceOf<T>,
                    T::FraudProofStorageKeyProvider,
                >(
                    bad_receipt,
                    proof,
                    domain_id,
                    state_root,
                    domain_runtime_code,
                )
                .map_err(|err| {
                    log::error!(
                        target: "runtime::domains",
                        "Valid bundle proof verification failed: {err:?}"
                    );
                    FraudProofError::BadValidBundleFraudProof
                })?
            }
            #[cfg(any(feature = "std", feature = "runtime-benchmarks"))]
            FraudProofVariant::Dummy => {}
        }

        // The priority of fraud proof is determined by how many blocks left before the bad ER
        // is confirmed, the less the more emergency it is, thus give a higher priority.
        let block_before_bad_er_confirm = bad_receipt_domain_block_number.saturating_sub(
            Self::latest_confirmed_domain_block_number(fraud_proof.domain_id()),
        );
        let priority =
            TransactionPriority::MAX - block_before_bad_er_confirm.saturated_into::<u64>();

        // Use the domain id as tag thus the consensus node only accept one fraud proof for a
        // specific domain at a time
        let tag = fraud_proof.domain_id();

        Ok((tag, priority))
    }

    /// Return operators specific election verification params for Proof of Election verification.
    /// If there was an epoch transition in this block for this domain,
    ///     then return the parameters from previous epoch stored in LastEpochStakingDistribution
    /// Else, return those details from the Domain's stake summary for this epoch.
    fn fetch_operator_stake_info(
        domain_id: DomainId,
        operator_id: &OperatorId,
    ) -> Result<(BalanceOf<T>, BalanceOf<T>), BundleError> {
        if let Some(pending_election_params) = LastEpochStakingDistribution::<T>::get(domain_id) {
            if let Some(operator_stake) = pending_election_params.operators.get(operator_id) {
                return Ok((*operator_stake, pending_election_params.total_domain_stake));
            }
        }
        let domain_stake_summary =
            DomainStakingSummary::<T>::get(domain_id).ok_or(BundleError::InvalidDomainId)?;
        let operator_stake = domain_stake_summary
            .current_operators
            .get(operator_id)
            .ok_or(BundleError::BadOperator)?;
        Ok((*operator_stake, domain_stake_summary.current_total_stake))
    }

    /// Calculates the initial tx range.
    fn initial_tx_range() -> U256 {
        U256::MAX / T::InitialDomainTxRange::get()
    }

    /// Returns the best execution chain number.
    pub fn head_receipt_number(domain_id: DomainId) -> DomainBlockNumberFor<T> {
        HeadReceiptNumber::<T>::get(domain_id)
    }

    /// Returns the block number of the oldest existing unconfirmed execution receipt, return `None`
    /// means there is no unconfirmed ER exist or submitted yet.
    pub fn oldest_unconfirmed_receipt_number(
        domain_id: DomainId,
    ) -> Option<DomainBlockNumberFor<T>> {
        let oldest_nonconfirmed_er_number =
            Self::latest_confirmed_domain_block_number(domain_id).saturating_add(One::one());
        let is_er_exist = BlockTree::<T>::get(domain_id, oldest_nonconfirmed_er_number).is_some();
        let is_pending_to_prune =
            Self::is_bad_er_pending_to_prune(domain_id, oldest_nonconfirmed_er_number);

        if is_er_exist && !is_pending_to_prune {
            Some(oldest_nonconfirmed_er_number)
        } else {
            // The `oldest_nonconfirmed_er_number` ER may not exist if
            // - The domain just started and no ER submitted yet
            // - The oldest ER just pruned by fraud proof and no new ER submitted yet
            // - When using consensus block to derive the challenge period forward (unimplemented yet)
            None
        }
    }

    /// Returns the latest confirmed domain block number for a given domain
    /// Zero block is always a default confirmed block.
    pub fn latest_confirmed_domain_block_number(domain_id: DomainId) -> DomainBlockNumberFor<T> {
        LatestConfirmedDomainExecutionReceipt::<T>::get(domain_id)
            .map(|er| er.domain_block_number)
            .unwrap_or_default()
    }

    pub fn latest_confirmed_domain_block(
        domain_id: DomainId,
    ) -> Option<(DomainBlockNumberFor<T>, T::DomainHash)> {
        LatestConfirmedDomainExecutionReceipt::<T>::get(domain_id)
            .map(|er| (er.domain_block_number, er.domain_block_hash))
    }

    /// Returns the domain bundle limit of the given domain
    pub fn domain_bundle_limit(
        domain_id: DomainId,
    ) -> Result<Option<DomainBundleLimit>, DomainRegistryError> {
        let domain_config = match DomainRegistry::<T>::get(domain_id) {
            None => return Ok(None),
            Some(domain_obj) => domain_obj.domain_config,
        };

        Ok(Some(DomainBundleLimit {
            max_bundle_size: domain_config.max_bundle_size,
            max_bundle_weight: domain_config.max_bundle_weight,
        }))
    }

    /// Returns if there are any ERs in the challenge period that have non empty extrinsics.
    /// Note that Genesis ER is also considered special and hence non empty
    pub fn non_empty_er_exists(domain_id: DomainId) -> bool {
        if BlockTree::<T>::contains_key(domain_id, DomainBlockNumberFor::<T>::zero()) {
            return true;
        }

        // Start from the oldest non-confirmed ER to the head domain number
        let mut to_check =
            Self::latest_confirmed_domain_block_number(domain_id).saturating_add(One::one());

        // NOTE: we use the `HeadDomainNumber` here instead of the `domain_best_number`, which include the
        // missed domain runtime upgrade block, because we don't want to trigger empty bundle production
        // for confirming these blocks since they only include runtime upgrade extrinsic and no any user
        // submitted extrinsic.
        let head_number = HeadDomainNumber::<T>::get(domain_id);

        while to_check <= head_number {
            if !ExecutionInbox::<T>::iter_prefix_values((domain_id, to_check)).all(|digests| {
                digests
                    .iter()
                    .all(|digest| digest.extrinsics_root == EMPTY_EXTRINSIC_ROOT.into())
            }) {
                return true;
            }

            to_check = to_check.saturating_add(One::one())
        }

        false
    }

    /// The external function used to access the extrinsics shuffling seed stored in
    /// `BlockInherentExtrinsicData`.
    pub fn extrinsics_shuffling_seed() -> T::Hash {
        // Fall back to recalculating if it hasn't been stored yet.
        BlockInherentExtrinsicData::<T>::get()
            .map(|data| H256::from(*data.extrinsics_shuffling_seed).into())
            .unwrap_or_else(|| Self::extrinsics_shuffling_seed_value())
    }

    /// The internal function used to calculate the extrinsics shuffling seed for storage into
    /// `BlockInherentExtrinsicData`.
    fn extrinsics_shuffling_seed_value() -> T::Hash {
        let subject = DOMAIN_EXTRINSICS_SHUFFLING_SEED_SUBJECT;
        let (randomness, _) = T::Randomness::random(subject);
        randomness
    }

    /// The external function used to access the timestamp stored in
    /// `BlockInherentExtrinsicData`.
    pub fn timestamp() -> Moment {
        // Fall back to recalculating if it hasn't been stored yet.
        BlockInherentExtrinsicData::<T>::get()
            .map(|data| data.timestamp)
            .unwrap_or_else(|| Self::timestamp_value())
    }

    /// The internal function used to access the timestamp for storage into
    /// `BlockInherentExtrinsicData`.
    fn timestamp_value() -> Moment {
        // There are no actual conversions here, but the trait bounds required to prove that
        // (and debug-print the error in expect()) are very verbose.
        T::BlockTimestamp::now()
            .try_into()
            .map_err(|_| ())
            .expect("Moment is the same type in both pallets; qed")
    }

    /// The external function used to access the consensus transaction byte fee stored in
    /// `BlockInherentExtrinsicData`.
    /// This value is returned by the consensus_chain_byte_fee() runtime API
    pub fn consensus_transaction_byte_fee() -> Balance {
        // Fall back to recalculating if it hasn't been stored yet.
        BlockInherentExtrinsicData::<T>::get()
            .map(|data| data.consensus_transaction_byte_fee)
            .unwrap_or_else(|| Self::consensus_transaction_byte_fee_value())
    }

    /// The internal function used to calculate the consensus transaction byte fee for storage into
    /// `BlockInherentExtrinsicData`.
    fn consensus_transaction_byte_fee_value() -> Balance {
        // There are no actual conversions here, but the trait bounds required to prove that
        // (and debug-print the error in expect()) are very verbose.
        let transaction_byte_fee: Balance = T::StorageFee::transaction_byte_fee()
            .try_into()
            .map_err(|_| ())
            .expect("Balance is the same type in both pallets; qed");

        sp_domains::DOMAIN_STORAGE_FEE_MULTIPLIER * transaction_byte_fee
    }

    pub fn execution_receipt(receipt_hash: ReceiptHashFor<T>) -> Option<ExecutionReceiptOf<T>> {
        BlockTreeNodes::<T>::get(receipt_hash).map(|db| db.execution_receipt)
    }

    pub fn receipt_hash(
        domain_id: DomainId,
        domain_number: DomainBlockNumberFor<T>,
    ) -> Option<ReceiptHashFor<T>> {
        BlockTree::<T>::get(domain_id, domain_number)
    }

    pub fn confirmed_domain_block_storage_key(domain_id: DomainId) -> Vec<u8> {
        LatestConfirmedDomainExecutionReceipt::<T>::hashed_key_for(domain_id)
    }

    pub fn is_bad_er_pending_to_prune(
        domain_id: DomainId,
        receipt_number: DomainBlockNumberFor<T>,
    ) -> bool {
        // The genesis receipt is always valid
        if receipt_number.is_zero() {
            return false;
        }

        let head_receipt_number = HeadReceiptNumber::<T>::get(domain_id);

        // If `receipt_number` is greater than the current `head_receipt_number` meaning it is a
        // bad ER and the `head_receipt_number` is previously reverted by a fraud proof
        head_receipt_number < receipt_number
    }

    pub fn is_operator_pending_to_slash(domain_id: DomainId, operator_id: OperatorId) -> bool {
        let latest_submitted_er = LatestSubmittedER::<T>::get((domain_id, operator_id));

        // The genesis receipt is always valid
        if latest_submitted_er.is_zero() {
            return false;
        }

        let head_receipt_number = HeadReceiptNumber::<T>::get(domain_id);

        // If the operator have submitted an ER greater than the current `head_receipt_number`
        // meaning the ER is a bad ER and the `head_receipt_number` is previously reverted by
        // a fraud proof
        head_receipt_number < latest_submitted_er
    }

    pub fn max_submit_bundle_weight() -> Weight {
        T::WeightInfo::submit_bundle()
            .saturating_add(
                // NOTE: within `submit_bundle`, only one of (or none) `handle_bad_receipt` and
                // `confirm_domain_block` can happen, thus we use the `max` of them
                //
                // We use `MAX_BUNDLE_PER_BLOCK` number to assume the number of slashed operators.
                // We do not expect so many operators to be slashed but nontheless, if it did happen
                // we will limit the weight to 100 operators.
                T::WeightInfo::handle_bad_receipt(MAX_BUNDLE_PER_BLOCK).max(
                    T::WeightInfo::confirm_domain_block(MAX_BUNDLE_PER_BLOCK, MAX_BUNDLE_PER_BLOCK),
                ),
            )
            .saturating_add(Self::max_staking_epoch_transition())
            .saturating_add(T::WeightInfo::slash_operator(MAX_NOMINATORS_TO_SLASH))
    }

    pub fn max_submit_receipt_weight() -> Weight {
        T::WeightInfo::submit_bundle()
            .saturating_add(
                // NOTE: within `submit_bundle`, only one of (or none) `handle_bad_receipt` and
                // `confirm_domain_block` can happen, thus we use the `max` of them
                //
                // We use `MAX_BUNDLE_PER_BLOCK` number to assume the number of slashed operators.
                // We do not expect so many operators to be slashed but nontheless, if it did happen
                // we will limit the weight to 100 operators.
                T::WeightInfo::handle_bad_receipt(MAX_BUNDLE_PER_BLOCK).max(
                    T::WeightInfo::confirm_domain_block(MAX_BUNDLE_PER_BLOCK, MAX_BUNDLE_PER_BLOCK),
                ),
            )
            .saturating_add(T::WeightInfo::slash_operator(MAX_NOMINATORS_TO_SLASH))
    }

    pub fn max_staking_epoch_transition() -> Weight {
        T::WeightInfo::operator_reward_tax_and_restake(MAX_BUNDLE_PER_BLOCK).saturating_add(
            T::WeightInfo::finalize_domain_epoch_staking(T::MaxPendingStakingOperation::get()),
        )
    }

    pub fn max_prune_domain_execution_receipt() -> Weight {
        T::WeightInfo::handle_bad_receipt(MAX_BUNDLE_PER_BLOCK)
            .saturating_add(T::DbWeight::get().reads_writes(3, 1))
    }

    fn actual_epoch_transition_weight(epoch_transition_res: EpochTransitionResult) -> Weight {
        let EpochTransitionResult {
            rewarded_operator_count,
            finalized_operator_count,
            completed_epoch_index: _,
        } = epoch_transition_res;

        T::WeightInfo::operator_reward_tax_and_restake(rewarded_operator_count).saturating_add(
            T::WeightInfo::finalize_domain_epoch_staking(finalized_operator_count),
        )
    }

    /// Reward the active operators of this domain epoch.
    pub fn reward_domain_operators(
        domain_id: DomainId,
        source: OperatorRewardSource<BlockNumberFor<T>>,
        rewards: BalanceOf<T>,
    ) {
        // If domain is not instantiated, then we don't care at the moment.
        if let Some(domain_stake_summary) = DomainStakingSummary::<T>::get(domain_id) {
            let operators = domain_stake_summary
                .current_epoch_rewards
                .into_keys()
                .collect::<Vec<OperatorId>>();
            let _ = do_reward_operators::<T>(domain_id, source, operators.into_iter(), rewards);
        }
    }

    pub fn storage_fund_account_balance(operator_id: OperatorId) -> BalanceOf<T> {
        let storage_fund_acc = storage_fund_account::<T>(operator_id);
        T::Currency::reducible_balance(&storage_fund_acc, Preservation::Preserve, Fortitude::Polite)
    }

    // Get the highest slot of the bundle submitted by a given operator from the previous block
    //
    // Return 0 if the operator not submit any bundle before
    pub fn operator_highest_slot_from_previous_block(
        operator_id: OperatorId,
        pre_dispatch: bool,
    ) -> u64 {
        if pre_dispatch {
            OperatorHighestSlot::<T>::get(operator_id)
        } else {
            // The `OperatorBundleSlot` is lazily move to `OperatorHighestSlot` in the `on_initialize` hook
            // so when validating tx in the pool we should check `OperatorBundleSlot` first (which is from the
            // parent block) then `OperatorHighestSlot`
            //
            // NOTE: `OperatorBundleSlot` use `BTreeSet` so `last` will return the maximum value in the set
            *OperatorBundleSlot::<T>::get(operator_id)
                .last()
                .unwrap_or(&OperatorHighestSlot::<T>::get(operator_id))
        }
    }

    // Get the domain runtime code that used to derive `receipt`, if the runtime code still present in
    // the state then get it from the state otherwise from the `maybe_domain_runtime_code_at` proof.
    pub fn get_domain_runtime_code_for_receipt(
        domain_id: DomainId,
        receipt: &ExecutionReceiptOf<T>,
        maybe_domain_runtime_code_at: Option<
            DomainRuntimeCodeAt<BlockNumberFor<T>, T::Hash, T::MmrHash>,
        >,
    ) -> Result<Vec<u8>, FraudProofError> {
        let runtime_id = Self::runtime_id(domain_id).ok_or(FraudProofError::RuntimeNotFound)?;
        let current_runtime_obj =
            RuntimeRegistry::<T>::get(runtime_id).ok_or(FraudProofError::RuntimeNotFound)?;

        // NOTE: domain runtime code is taking affect in the next block, so to get the domain runtime code
        // that used to derive `receipt` we need to use runtime code at `parent_receipt.consensus_block_number`
        let at = {
            let parent_receipt = BlockTreeNodes::<T>::get(receipt.parent_domain_block_receipt_hash)
                .ok_or(FraudProofError::ParentReceiptNotFound)?
                .execution_receipt;
            parent_receipt.consensus_block_number
        };

        let is_domain_runtime_upgraded = current_runtime_obj.updated_at >= at;

        let mut runtime_obj = match (is_domain_runtime_upgraded, maybe_domain_runtime_code_at) {
            //  The domain runtime is upgraded since `at`, the domain runtime code in `at` is not available
            // so `domain_runtime_code_proof` must be provided
            (true, None) => return Err(FraudProofError::DomainRuntimeCodeProofNotFound),
            (true, Some(domain_runtime_code_at)) => {
                let DomainRuntimeCodeAt {
                    mmr_proof,
                    domain_runtime_code_proof,
                } = domain_runtime_code_at;

                let state_root = Self::verify_mmr_proof_and_extract_state_root(mmr_proof, at)?;

                <DomainRuntimeCodeProof as BasicStorageProof<T::Block>>::verify::<
                    T::FraudProofStorageKeyProvider,
                >(domain_runtime_code_proof, runtime_id, &state_root)?
            }
            // Domain runtime code in `at` is available in the state so `domain_runtime_code_proof`
            // is unexpected
            (false, Some(_)) => return Err(FraudProofError::UnexpectedDomainRuntimeCodeProof),
            (false, None) => current_runtime_obj,
        };
        let code = runtime_obj
            .raw_genesis
            .take_runtime_code()
            .ok_or(storage_proof::VerificationError::RuntimeCodeNotFound)?;
        Ok(code)
    }

    pub fn is_domain_runtime_upgraded_since(
        domain_id: DomainId,
        at: BlockNumberFor<T>,
    ) -> Option<bool> {
        Self::runtime_id(domain_id)
            .and_then(RuntimeRegistry::<T>::get)
            .map(|runtime_obj| runtime_obj.updated_at >= at)
    }

    pub fn verify_mmr_proof_and_extract_state_root(
        mmr_leaf_proof: ConsensusChainMmrLeafProof<BlockNumberFor<T>, T::Hash, T::MmrHash>,
        expected_block_number: BlockNumberFor<T>,
    ) -> Result<T::Hash, FraudProofError> {
        let leaf_data = T::MmrProofVerifier::verify_proof_and_extract_leaf(mmr_leaf_proof)
            .ok_or(FraudProofError::BadMmrProof)?;

        // Ensure it is a proof of the exact block that we expected
        if expected_block_number != leaf_data.block_number() {
            return Err(FraudProofError::UnexpectedMmrProof);
        }

        Ok(leaf_data.state_root())
    }

    // Return the number of domain runtime upgrade happened since `last_domain_block_number`
    fn missed_domain_runtime_upgrade(domain_id: DomainId) -> Result<u32, BlockTreeError> {
        let runtime_id = Self::runtime_id(domain_id).ok_or(BlockTreeError::RuntimeNotFound)?;
        let last_domain_block_number = HeadDomainNumber::<T>::get(domain_id);

        // The consensus block number that derive the last domain block
        let last_block_at =
            ExecutionInbox::<T>::iter_key_prefix((domain_id, last_domain_block_number))
                .next()
                // If there is no `ExecutionInbox` exist for the `last_domain_block_number` it means
                // there is no bundle submitted for the domain since it is instantiated, in this case,
                // we use the `domain_obj.created_at` (which derive the genesis block).
                .or(DomainRegistry::<T>::get(domain_id).map(|domain_obj| domain_obj.created_at))
                .ok_or(BlockTreeError::LastBlockNotFound)?;

        Ok(DomainRuntimeUpgradeRecords::<T>::get(runtime_id)
            .into_keys()
            .rev()
            .take_while(|upgraded_at| *upgraded_at > last_block_at)
            .count() as u32)
    }

    /// Returns true if the Domain is registered.
    pub fn is_domain_registered(domain_id: DomainId) -> bool {
        DomainStakingSummary::<T>::contains_key(domain_id)
    }

    /// Returns domain's sudo call, if any.
    pub fn domain_sudo_call(domain_id: DomainId) -> Option<Vec<u8>> {
        DomainSudoCalls::<T>::get(domain_id).maybe_call
    }

    // The gap between `domain_best_number` and `HeadReceiptNumber` represent the number
    // of receipt to be submitted
    pub fn receipt_gap(domain_id: DomainId) -> Result<DomainBlockNumberFor<T>, BundleError> {
        let domain_best_number = Self::domain_best_number(domain_id)?;
        let head_receipt_number = HeadReceiptNumber::<T>::get(domain_id);

        Ok(domain_best_number.saturating_sub(head_receipt_number))
    }

    /// Returns true if this is an EVM domain.
    pub fn is_evm_domain(domain_id: DomainId) -> bool {
        if let Some(domain_obj) = DomainRegistry::<T>::get(domain_id) {
            domain_obj.domain_runtime_info.is_evm_domain()
        } else {
            false
        }
    }

    /// Returns true if this is a private EVM domain.
    pub fn is_private_evm_domain(domain_id: DomainId) -> bool {
        if let Some(domain_obj) = DomainRegistry::<T>::get(domain_id) {
            domain_obj.domain_runtime_info.is_private_evm_domain()
        } else {
            false
        }
    }

    /// Returns EVM domain's "set contract creation allowed by" call, if any.
    pub fn evm_domain_contract_creation_allowed_by_call(
        domain_id: DomainId,
    ) -> Option<sp_domains::PermissionedActionAllowedBy<EthereumAccountId>> {
        EvmDomainContractCreationAllowedByCalls::<T>::get(domain_id).maybe_call
    }
}

impl<T: Config> sp_domains::DomainOwner<T::AccountId> for Pallet<T> {
    fn is_domain_owner(domain_id: DomainId, acc: T::AccountId) -> bool {
        if let Some(domain_obj) = DomainRegistry::<T>::get(domain_id) {
            domain_obj.owner_account_id == acc
        } else {
            false
        }
    }
}

impl<T> Pallet<T>
where
    T: Config + CreateUnsigned<Call<T>>,
{
    /// Submits an unsigned extrinsic [`Call::submit_bundle`].
    pub fn submit_bundle_unsigned(opaque_bundle: OpaqueBundleOf<T>) {
        let slot = opaque_bundle.sealed_header.slot_number();
        let extrinsics_count = opaque_bundle.extrinsics.len();

        let call = Call::submit_bundle { opaque_bundle };
        let ext = T::create_unsigned(call.into());

        match SubmitTransaction::<T, Call<T>>::submit_transaction(ext) {
            Ok(()) => {
                log::info!(
                    target: "runtime::domains",
                    "Submitted bundle from slot {slot}, extrinsics: {extrinsics_count}",
                );
            }
            Err(()) => {
                log::error!(target: "runtime::domains", "Error submitting bundle");
            }
        }
    }

    /// Submits an unsigned extrinsic [`Call::submit_receipt`].
    pub fn submit_receipt_unsigned(singleton_receipt: SingletonReceiptOf<T>) {
        let slot = singleton_receipt.slot_number();
        let domain_block_number = singleton_receipt.receipt().domain_block_number;

        let call = Call::submit_receipt { singleton_receipt };
        let ext = T::create_unsigned(call.into());
        match SubmitTransaction::<T, Call<T>>::submit_transaction(ext) {
            Ok(()) => {
                log::info!(
                    target: "runtime::domains",
                    "Submitted singleton receipt from slot {slot}, domain_block_number: {domain_block_number:?}",
                );
            }
            Err(()) => {
                log::error!(target: "runtime::domains", "Error submitting singleton receipt");
            }
        }
    }

    /// Submits an unsigned extrinsic [`Call::submit_fraud_proof`].
    pub fn submit_fraud_proof_unsigned(fraud_proof: FraudProofFor<T>) {
        let call = Call::submit_fraud_proof {
            fraud_proof: Box::new(fraud_proof),
        };

        let ext = T::create_unsigned(call.into());
        match SubmitTransaction::<T, Call<T>>::submit_transaction(ext) {
            Ok(()) => {
                log::info!(target: "runtime::domains", "Submitted fraud proof");
            }
            Err(()) => {
                log::error!(target: "runtime::domains", "Error submitting fraud proof");
            }
        }
    }
}

/// Calculates the new tx range based on the bundles produced during the interval.
pub fn calculate_tx_range(
    cur_tx_range: U256,
    actual_bundle_count: u64,
    expected_bundle_count: u64,
) -> U256 {
    if actual_bundle_count == 0 || expected_bundle_count == 0 {
        return cur_tx_range;
    }

    let Some(new_tx_range) = U256::from(actual_bundle_count)
        .saturating_mul(&cur_tx_range)
        .checked_div(&U256::from(expected_bundle_count))
    else {
        return cur_tx_range;
    };

    let upper_bound = cur_tx_range.saturating_mul(&U256::from(4_u64));
    let Some(lower_bound) = cur_tx_range.checked_div(&U256::from(4_u64)) else {
        return cur_tx_range;
    };
    new_tx_range.clamp(lower_bound, upper_bound)
}<|MERGE_RESOLUTION|>--- conflicted
+++ resolved
@@ -13,11 +13,7 @@
 mod bundle_storage_fund;
 pub mod domain_registry;
 pub mod extensions;
-<<<<<<< HEAD
-=======
-pub mod migration_v2_to_v3;
 pub mod migrations;
->>>>>>> 700f7623
 pub mod runtime_registry;
 mod staking;
 mod staking_epoch;
