--- conflicted
+++ resolved
@@ -491,7 +491,6 @@
         OptionQuery,
     >;
 
-<<<<<<< HEAD
     /// The highest slot of the bundle submitted by an operator
     #[pallet::storage]
     pub(super) type OperatorHighestSlot<T: Config> =
@@ -503,14 +502,6 @@
     pub(super) type OperatorBundleSlot<T: Config> =
         StorageMap<_, Identity, OperatorId, BTreeSet<u64>, ValueQuery>;
 
-    /// Temporary hold of all the operators who decided to switch to another domain.
-    /// Once epoch is complete, these operators are added to new domains under next_operators.
-    #[pallet::storage]
-    pub(super) type PendingOperatorSwitches<T: Config> =
-        StorageMap<_, Identity, DomainId, BTreeSet<OperatorId>, OptionQuery>;
-
-=======
->>>>>>> 47ccb639
     /// Share price for the operator pool at the end of Domain epoch.
     // TODO: currently unbounded storage.
     #[pallet::storage]
@@ -1127,9 +1118,8 @@
 
             SuccessfulBundles::<T>::append(domain_id, bundle_hash);
 
-<<<<<<< HEAD
             OperatorBundleSlot::<T>::mutate(operator_id, |slot_set| slot_set.insert(slot_number));
-=======
+
             // slash operator who are in pending slash
             #[cfg(not(feature = "runtime-benchmarks"))]
             {
@@ -1139,7 +1129,6 @@
                 actual_weight = actual_weight
                     .saturating_add(Self::actual_slash_operator_weight(slashed_nominator_count));
             }
->>>>>>> 47ccb639
 
             Self::deposit_event(Event::BundleStored {
                 domain_id,
