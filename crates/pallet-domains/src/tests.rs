use crate::{self as pallet_domains};
use frame_support::traits::{ConstU16, ConstU32, ConstU64, Hooks};
use frame_support::{assert_noop, assert_ok, parameter_types};
use pallet_settlement::{PrimaryBlockHash, ReceiptVotes};
use sp_core::crypto::Pair;
use sp_core::{Get, H256, U256};
use sp_domains::fraud_proof::{ExecutionPhase, FraudProof, InvalidStateTransitionProof};
use sp_domains::transaction::InvalidTransactionCode;
use sp_domains::{
    create_dummy_bundle_with_receipts_generic, BundleHeader, BundleSolution, DomainId,
    ExecutionReceipt, ExecutorPair, OpaqueBundle, SealedBundleHeader,
};
use sp_runtime::testing::Header;
use sp_runtime::traits::{BlakeTwo256, IdentityLookup, ValidateUnsigned};
use sp_runtime::transaction_validity::TransactionValidityError;
use sp_trie::StorageProof;
use std::sync::atomic::{AtomicU64, Ordering};

type UncheckedExtrinsic = frame_system::mocking::MockUncheckedExtrinsic<Test>;
type Block = frame_system::mocking::MockBlock<Test>;

frame_support::construct_runtime!(
    pub struct Test
    where
        Block = Block,
        NodeBlock = Block,
        UncheckedExtrinsic = UncheckedExtrinsic,
    {
        System: frame_system,
        Settlement: pallet_settlement,
        Domains: pallet_domains,
    }
);

type BlockNumber = u64;
type Hash = H256;

impl frame_system::Config for Test {
    type BaseCallFilter = frame_support::traits::Everything;
    type BlockWeights = ();
    type BlockLength = ();
    type DbWeight = ();
    type RuntimeOrigin = RuntimeOrigin;
    type RuntimeCall = RuntimeCall;
    type Index = u64;
    type BlockNumber = BlockNumber;
    type Hash = Hash;
    type Hashing = BlakeTwo256;
    type AccountId = u64;
    type Lookup = IdentityLookup<Self::AccountId>;
    type Header = Header;
    type RuntimeEvent = RuntimeEvent;
    type BlockHashCount = ConstU64<2>;
    type Version = ();
    type PalletInfo = PalletInfo;
    type AccountData = ();
    type OnNewAccount = ();
    type OnKilledAccount = ();
    type SystemWeightInfo = ();
    type SS58Prefix = ConstU16<42>;
    type OnSetCode = ();
    type MaxConsumers = ConstU32<16>;
}

parameter_types! {
    pub const ReceiptsPruningDepth: BlockNumber = 256;
    pub const MaximumReceiptDrift: BlockNumber = 128;
}

static CONFIRMATION_DEPTH_K: AtomicU64 = AtomicU64::new(10);

pub struct ConfirmationDepthK;

impl ConfirmationDepthK {
    fn set(new: BlockNumber) {
        CONFIRMATION_DEPTH_K.store(new, Ordering::SeqCst);
    }

    fn get() -> BlockNumber {
        CONFIRMATION_DEPTH_K.load(Ordering::SeqCst)
    }
}

impl Get<BlockNumber> for ConfirmationDepthK {
    fn get() -> BlockNumber {
        Self::get()
    }
}

impl pallet_domains::Config for Test {
    type RuntimeEvent = RuntimeEvent;
    type ConfirmationDepthK = ConfirmationDepthK;
    type WeightInfo = pallet_domains::weights::SubstrateWeight<Test>;
}

impl pallet_settlement::Config for Test {
    type RuntimeEvent = RuntimeEvent;
    type DomainHash = H256;
    type MaximumReceiptDrift = MaximumReceiptDrift;
    type ReceiptsPruningDepth = ReceiptsPruningDepth;
}

pub(crate) fn new_test_ext() -> sp_io::TestExternalities {
    let t = frame_system::GenesisConfig::default()
        .build_storage::<Test>()
        .unwrap();

    t.into()
}

fn create_dummy_receipt(
    primary_number: BlockNumber,
    primary_hash: Hash,
) -> ExecutionReceipt<BlockNumber, Hash, H256> {
    ExecutionReceipt {
        primary_number,
        primary_hash,
        domain_hash: H256::random(),
        trace: if primary_number == 0 {
            Vec::new()
        } else {
            vec![H256::random(), H256::random()]
        },
        trace_root: Default::default(),
    }
}

fn create_dummy_bundle(
    domain_id: DomainId,
    primary_number: BlockNumber,
    primary_hash: Hash,
) -> OpaqueBundle<BlockNumber, Hash, H256> {
    let pair = ExecutorPair::from_seed(&U256::from(0u32).into());

    let execution_receipt = create_dummy_receipt(primary_number, primary_hash);

    let header = BundleHeader {
        primary_number,
        primary_hash,
        slot_number: 0u64,
        extrinsics_root: Default::default(),
        bundle_solution: BundleSolution::dummy(domain_id, pair.public()),
    };

    let signature = pair.sign(header.hash().as_ref());

    OpaqueBundle {
<<<<<<< HEAD
        header: preliminary_bundle_header.into_bundle_header(signature),
        receipt: execution_receipt,
=======
        sealed_header: SealedBundleHeader::new(header, signature),
        receipts: vec![execution_receipt],
>>>>>>> 3a19f47b
        extrinsics: Vec::new(),
    }
}

fn create_dummy_bundle_with_receipts(
    domain_id: DomainId,
    primary_number: BlockNumber,
    primary_hash: Hash,
    receipt: ExecutionReceipt<BlockNumber, Hash, H256>,
) -> OpaqueBundle<BlockNumber, Hash, H256> {
    create_dummy_bundle_with_receipts_generic::<BlockNumber, Hash, H256>(
        domain_id,
        primary_number,
        primary_hash,
        receipt,
    )
}

#[test]
fn submit_execution_receipt_incrementally_should_work() {
    let (dummy_bundles, block_hashes): (Vec<_>, Vec<_>) = (1u64..=256u64 + 3u64)
        .map(|n| {
            let primary_hash = Hash::random();
            (
                create_dummy_bundle(DomainId::SYSTEM, n, primary_hash),
                primary_hash,
            )
        })
        .unzip();

    let receipt_hash = |block_number| {
        dummy_bundles[block_number as usize - 1]
            .clone()
            .receipt
            .hash()
    };

    new_test_ext().execute_with(|| {
        let genesis_hash = frame_system::Pallet::<Test>::block_hash(0);
        PrimaryBlockHash::<Test>::insert(DomainId::SYSTEM, 0, genesis_hash);
        Settlement::initialize_genesis_receipt(DomainId::SYSTEM, genesis_hash);

        (0..256).for_each(|index| {
            let block_hash = block_hashes[index];
            PrimaryBlockHash::<Test>::insert(DomainId::SYSTEM, (index + 1) as u64, block_hash);

            assert_ok!(pallet_domains::Pallet::<Test>::pre_dispatch(
                &pallet_domains::Call::submit_bundle {
                    opaque_bundle: dummy_bundles[index].clone()
                }
            ));
            assert_ok!(Domains::submit_bundle(
                RuntimeOrigin::none(),
                dummy_bundles[index].clone(),
            ));

            assert_eq!(Settlement::finalized_receipt_number(DomainId::SYSTEM), 0);
        });

        assert!(Settlement::receipts(DomainId::SYSTEM, receipt_hash(257)).is_none());
        assert_ok!(Domains::submit_bundle(
            RuntimeOrigin::none(),
            dummy_bundles[256].clone(),
        ));
        // The oldest ER should be deleted.
        assert!(Settlement::receipts(DomainId::SYSTEM, receipt_hash(1)).is_none());
        assert_eq!(Settlement::finalized_receipt_number(DomainId::SYSTEM), 1);
        assert!(Settlement::receipts(DomainId::SYSTEM, receipt_hash(257)).is_some());

        assert!(Settlement::receipts(DomainId::SYSTEM, receipt_hash(2)).is_some());
        assert!(Settlement::receipts(DomainId::SYSTEM, receipt_hash(258)).is_none());

        assert_noop!(
            pallet_domains::Pallet::<Test>::pre_dispatch(&pallet_domains::Call::submit_bundle {
                opaque_bundle: dummy_bundles[258].clone()
            }),
            TransactionValidityError::Invalid(InvalidTransactionCode::ExecutionReceipt.into())
        );

        assert_ok!(Domains::submit_bundle(
            RuntimeOrigin::none(),
            dummy_bundles[257].clone(),
        ));
        assert!(Settlement::receipts(DomainId::SYSTEM, receipt_hash(2)).is_none());
        assert_eq!(Settlement::finalized_receipt_number(DomainId::SYSTEM), 2);
        assert!(Settlement::receipts(DomainId::SYSTEM, receipt_hash(258)).is_some());
    });
}

#[test]
fn submit_execution_receipt_with_huge_gap_should_work() {
    let (dummy_bundles, block_hashes): (Vec<_>, Vec<_>) = (1u64..=256u64 + 2)
        .map(|n| {
            let primary_hash = Hash::random();
            (
                create_dummy_bundle(DomainId::SYSTEM, n, primary_hash),
                primary_hash,
            )
        })
        .unzip();

    let run_to_block = |n: BlockNumber, block_hashes: Vec<Hash>| {
        System::initialize(&1, &System::parent_hash(), &Default::default());
        <Domains as Hooks<BlockNumber>>::on_initialize(1);
        System::finalize();

        for b in 2..=n {
            System::set_block_number(b);
            System::initialize(&b, &block_hashes[b as usize - 2], &Default::default());
            <Domains as Hooks<BlockNumber>>::on_initialize(b);
            System::finalize();
        }
    };

    new_test_ext().execute_with(|| {
        run_to_block(256 + 2, block_hashes);

        // Submit ancient receipts still works even the block hash mapping for [1, 256)
        // in System has been removed.
        assert!(!frame_system::BlockHash::<Test>::contains_key(1));
        assert!(!frame_system::BlockHash::<Test>::contains_key(255));
        (0..255).for_each(|index| {
            assert_ok!(Domains::submit_bundle(
                RuntimeOrigin::none(),
                dummy_bundles[index].clone(),
            ));
        });

        // Reaching the receipts pruning depth, block hash mapping will be pruned as well.
        assert!(PrimaryBlockHash::<Test>::contains_key(DomainId::SYSTEM, 0));
        assert_ok!(Domains::submit_bundle(
            RuntimeOrigin::none(),
            dummy_bundles[255].clone(),
        ));
        assert!(!PrimaryBlockHash::<Test>::contains_key(DomainId::SYSTEM, 0));

        assert!(PrimaryBlockHash::<Test>::contains_key(DomainId::SYSTEM, 1));
        assert_ok!(Domains::submit_bundle(
            RuntimeOrigin::none(),
            dummy_bundles[256].clone(),
        ));
        assert!(!PrimaryBlockHash::<Test>::contains_key(DomainId::SYSTEM, 1));

        assert!(PrimaryBlockHash::<Test>::contains_key(DomainId::SYSTEM, 2));
        assert_ok!(Domains::submit_bundle(
            RuntimeOrigin::none(),
            dummy_bundles[257].clone(),
        ));
        assert!(!PrimaryBlockHash::<Test>::contains_key(DomainId::SYSTEM, 2));
        assert_eq!(Settlement::finalized_receipt_number(DomainId::SYSTEM), 2);
    });
}

#[test]
fn only_system_domain_receipts_are_maintained_on_primary_chain() {
    let primary_hash = Hash::random();

    let system_receipt = create_dummy_receipt(1, primary_hash);
    let system_bundle = create_dummy_bundle_with_receipts(
        DomainId::SYSTEM,
        1,
        primary_hash,
        system_receipt.clone(),
    );
    let core_receipt = create_dummy_receipt(1, primary_hash);
    let core_bundle =
        create_dummy_bundle_with_receipts(DomainId::new(1), 1, primary_hash, core_receipt.clone());

    new_test_ext().execute_with(|| {
        assert_ok!(Domains::submit_bundle(RuntimeOrigin::none(), system_bundle));
        assert_ok!(Domains::submit_bundle(RuntimeOrigin::none(), core_bundle));
        // Only system domain receipt is tracked, core domain receipt is ignored.
        assert!(Settlement::receipts(DomainId::SYSTEM, system_receipt.hash()).is_some());
        assert!(Settlement::receipts(DomainId::SYSTEM, core_receipt.hash()).is_none());
    });
}

#[test]
fn submit_fraud_proof_should_work() {
    let (dummy_bundles, block_hashes): (Vec<_>, Vec<_>) = (1u64..=256u64)
        .map(|n| {
            let primary_hash = Hash::random();
            (
                create_dummy_bundle(DomainId::SYSTEM, n, primary_hash),
                primary_hash,
            )
        })
        .unzip();

    let dummy_proof = |domain_id| {
        FraudProof::InvalidStateTransition(InvalidStateTransitionProof {
            domain_id,
            bad_receipt_hash: Hash::random(),
            parent_number: 99,
            primary_parent_hash: block_hashes[98],
            pre_state_root: H256::random(),
            post_state_root: H256::random(),
            proof: StorageProof::empty(),
            execution_phase: ExecutionPhase::FinalizeBlock {
                total_extrinsics: 0,
            },
        })
    };

    new_test_ext().execute_with(|| {
        (0usize..256usize).for_each(|index| {
            let block_hash = block_hashes[index];
            PrimaryBlockHash::<Test>::insert(DomainId::SYSTEM, (index + 1) as u64, block_hash);

            assert_ok!(Domains::submit_bundle(
                RuntimeOrigin::none(),
                dummy_bundles[index].clone(),
            ));

            let receipt_hash = dummy_bundles[index].clone().receipt.hash();
            assert!(Settlement::receipts(DomainId::SYSTEM, receipt_hash).is_some());
            let mut votes = ReceiptVotes::<Test>::iter_prefix((DomainId::SYSTEM, block_hash));
            assert_eq!(votes.next(), Some((receipt_hash, 1)));
            assert_eq!(votes.next(), None);
        });

        // non-system domain fraud proof should be ignored
        assert_ok!(Domains::submit_fraud_proof(
            RuntimeOrigin::none(),
            dummy_proof(DomainId::new(100))
        ));
        assert_eq!(Domains::head_receipt_number(), 256);
        let receipt_hash = dummy_bundles[255].clone().receipt.hash();
        assert!(Settlement::receipts(DomainId::SYSTEM, receipt_hash).is_some());

        assert_ok!(Domains::submit_fraud_proof(
            RuntimeOrigin::none(),
            dummy_proof(DomainId::SYSTEM)
        ));
        assert_eq!(Settlement::head_receipt_number(DomainId::SYSTEM), 99);
        let receipt_hash = dummy_bundles[98].clone().receipt.hash();
        assert!(Settlement::receipts(DomainId::SYSTEM, receipt_hash).is_some());
        // Receipts for block [100, 256] should be removed as being invalid.
        (100..=256).for_each(|block_number| {
            let receipt_hash = dummy_bundles[block_number as usize - 1]
                .clone()
                .receipt
                .hash();
            assert!(Settlement::receipts(DomainId::SYSTEM, receipt_hash).is_none());
            let block_hash = block_hashes[block_number as usize - 1];
            assert!(
                ReceiptVotes::<Test>::iter_prefix((DomainId::SYSTEM, block_hash))
                    .next()
                    .is_none()
            );
        });
    });
}

#[test]
fn test_stale_bundle_should_be_rejected() {
    // Small macro in order to be more readable.
    //
    // We only care about whether the error type is `StaleBundle`.
    macro_rules! assert_stale {
        ($validate_bundle_result:expr) => {
            assert_eq!(
                $validate_bundle_result,
                Err(pallet_domains::BundleError::StaleBundle)
            )
        };
    }

    macro_rules! assert_not_stale {
        ($validate_bundle_result:expr) => {
            assert_ne!(
                $validate_bundle_result,
                Err(pallet_domains::BundleError::StaleBundle)
            )
        };
    }

    ConfirmationDepthK::set(1);
    new_test_ext().execute_with(|| {
        // Create a bundle at genesis block -> #1
        let bundle0 = create_dummy_bundle(DomainId::SYSTEM, 0, System::parent_hash());
        System::initialize(&1, &System::parent_hash(), &Default::default());
        <Domains as Hooks<BlockNumber>>::on_initialize(1);
        assert_not_stale!(pallet_domains::Pallet::<Test>::validate_bundle(&bundle0));

        // Create a bundle at block #1 -> #2
        let block_hash1 = Hash::random();
        let bundle1 = create_dummy_bundle(DomainId::SYSTEM, 1, block_hash1);
        System::initialize(&2, &block_hash1, &Default::default());
        <Domains as Hooks<BlockNumber>>::on_initialize(2);
        assert_stale!(pallet_domains::Pallet::<Test>::validate_bundle(&bundle0));
        assert_not_stale!(pallet_domains::Pallet::<Test>::validate_bundle(&bundle1));
    });

    ConfirmationDepthK::set(2);
    new_test_ext().execute_with(|| {
        // Create a bundle at genesis block -> #1
        let bundle0 = create_dummy_bundle(DomainId::SYSTEM, 0, System::parent_hash());
        System::initialize(&1, &System::parent_hash(), &Default::default());
        <Domains as Hooks<BlockNumber>>::on_initialize(1);
        assert_not_stale!(pallet_domains::Pallet::<Test>::validate_bundle(&bundle0));

        // Create a bundle at block #1 -> #2
        let block_hash1 = Hash::random();
        let bundle1 = create_dummy_bundle(DomainId::SYSTEM, 1, block_hash1);
        System::initialize(&2, &block_hash1, &Default::default());
        <Domains as Hooks<BlockNumber>>::on_initialize(2);
        assert_stale!(pallet_domains::Pallet::<Test>::validate_bundle(&bundle0));
        assert_not_stale!(pallet_domains::Pallet::<Test>::validate_bundle(&bundle1));

        // Create a bundle at block #2 -> #3
        let block_hash2 = Hash::random();
        let bundle2 = create_dummy_bundle(DomainId::SYSTEM, 2, block_hash2);
        System::initialize(&3, &block_hash2, &Default::default());
        <Domains as Hooks<BlockNumber>>::on_initialize(3);
        assert_stale!(pallet_domains::Pallet::<Test>::validate_bundle(&bundle0));
        assert_stale!(pallet_domains::Pallet::<Test>::validate_bundle(&bundle1));
        assert_not_stale!(pallet_domains::Pallet::<Test>::validate_bundle(&bundle2));
    });

    ConfirmationDepthK::set(10);
    let confirmation_depth_k = ConfirmationDepthK::get();
    let (dummy_bundles, block_hashes): (Vec<_>, Vec<_>) = (1..=confirmation_depth_k + 2)
        .map(|n| {
            let primary_hash = Hash::random();
            (
                create_dummy_bundle(DomainId::SYSTEM, n, primary_hash),
                primary_hash,
            )
        })
        .unzip();

    let run_to_block = |n: BlockNumber, block_hashes: Vec<Hash>| {
        System::initialize(&1, &System::parent_hash(), &Default::default());
        <Domains as Hooks<BlockNumber>>::on_initialize(1);
        System::finalize();

        for b in 2..=n {
            System::set_block_number(b);
            System::initialize(&b, &block_hashes[b as usize - 2], &Default::default());
            <Domains as Hooks<BlockNumber>>::on_initialize(b);
            System::finalize();
        }
    };

    new_test_ext().execute_with(|| {
        run_to_block(confirmation_depth_k + 2, block_hashes);
        for bundle in dummy_bundles.iter().take(2) {
            assert_stale!(pallet_domains::Pallet::<Test>::validate_bundle(bundle));
        }
        for bundle in dummy_bundles.iter().skip(2) {
            assert_not_stale!(pallet_domains::Pallet::<Test>::validate_bundle(bundle));
        }
    });
}<|MERGE_RESOLUTION|>--- conflicted
+++ resolved
@@ -145,13 +145,8 @@
     let signature = pair.sign(header.hash().as_ref());
 
     OpaqueBundle {
-<<<<<<< HEAD
-        header: preliminary_bundle_header.into_bundle_header(signature),
+        sealed_header: SealedBundleHeader::new(header, signature),
         receipt: execution_receipt,
-=======
-        sealed_header: SealedBundleHeader::new(header, signature),
-        receipts: vec![execution_receipt],
->>>>>>> 3a19f47b
         extrinsics: Vec::new(),
     }
 }
