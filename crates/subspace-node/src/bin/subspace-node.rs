// Copyright (C) 2021 Subspace Labs, Inc.
// SPDX-License-Identifier: GPL-3.0-or-later

// This program is free software: you can redistribute it and/or modify
// it under the terms of the GNU General Public License as published by
// the Free Software Foundation, either version 3 of the License, or
// (at your option) any later version.

// This program is distributed in the hope that it will be useful,
// but WITHOUT ANY WARRANTY; without even the implied warranty of
// MERCHANTABILITY or FITNESS FOR A PARTICULAR PURPOSE. See the
// GNU General Public License for more details.

// You should have received a copy of the GNU General Public License
// along with this program. If not, see <https://www.gnu.org/licenses/>.

//! Subspace node implementation.

use domain_service::{
    Configuration, CoreDomainPartialComponents, CorePaymentsDomainExecutorDispatch,
    DomainTransactionPoolRouter, SystemDomainExecutorDispatch, SystemDomainPartialComponents,
};
use frame_benchmarking_cli::BenchmarkCmd;
use frame_support::inherent::BlockT;
use futures::future::TryFutureExt;
use futures::StreamExt;
use sc_cli::{ChainSpec, CliConfiguration, SubstrateCli};
use sc_consensus_slots::SlotProportion;
use sc_service::PartialComponents;
use sc_subspace_chain_specs::ExecutionChainSpec;
use sp_core::crypto::Ss58AddressFormat;
use sp_core::H256;
use sp_domains::DomainId;
use std::any::TypeId;
use subspace_node::{Cli, CoreDomainCli, ExecutorDispatch, SecondaryChainCli, Subcommand};
use subspace_runtime::{Block, RuntimeApi};
use subspace_service::{DsnConfig, SubspaceConfiguration};
use system_domain_runtime::GenesisConfig as ExecutionGenesisConfig;

/// Subspace node error.
#[derive(thiserror::Error, Debug)]
pub enum Error {
    /// Subspace service error.
    #[error(transparent)]
    SubspaceService(#[from] subspace_service::Error),

    /// CLI error.
    #[error(transparent)]
    SubstrateCli(#[from] sc_cli::Error),

    /// Substrate service error.
    #[error(transparent)]
    SubstrateService(#[from] sc_service::Error),

    /// Other kind of error.
    #[error("Other: {0}")]
    Other(String),
}

impl From<String> for Error {
    fn from(s: String) -> Self {
        Self::Other(s)
    }
}

fn set_default_ss58_version<C: AsRef<dyn ChainSpec>>(chain_spec: C) {
    let maybe_ss58_address_format = chain_spec
        .as_ref()
        .properties()
        .get("ss58Format")
        .map(|v| {
            v.as_u64()
                .expect("ss58Format must always be an unsigned number; qed")
        })
        .map(|v| {
            v.try_into()
                .expect("ss58Format must always be within u16 range; qed")
        })
        .map(Ss58AddressFormat::custom);

    if let Some(ss58_address_format) = maybe_ss58_address_format {
        sp_core::crypto::set_default_ss58_version(ss58_address_format);
    }
}

fn main() -> Result<(), Error> {
    let mut cli = Cli::from_args();

    match &cli.subcommand {
        Some(Subcommand::Key(cmd)) => cmd.run(&cli)?,
        Some(Subcommand::BuildSpec(cmd)) => {
            let runner = cli.create_runner(cmd)?;
            runner.sync_run(|config| cmd.run(config.chain_spec, config.network))?
        }
        Some(Subcommand::CheckBlock(cmd)) => {
            let runner = cli.create_runner(cmd)?;
            set_default_ss58_version(&runner.config().chain_spec);
            runner.async_run(|config| {
                let PartialComponents {
                    client,
                    import_queue,
                    task_manager,
                    ..
                } = subspace_service::new_partial::<RuntimeApi, ExecutorDispatch>(
                    &config,
                    Default::default(),
                )?;
                Ok((
                    cmd.run(client, import_queue).map_err(Error::SubstrateCli),
                    task_manager,
                ))
            })?;
        }
        Some(Subcommand::ExportBlocks(cmd)) => {
            let runner = cli.create_runner(cmd)?;
            set_default_ss58_version(&runner.config().chain_spec);
            runner.async_run(|config| {
                let PartialComponents {
                    client,
                    task_manager,
                    ..
                } = subspace_service::new_partial::<RuntimeApi, ExecutorDispatch>(
                    &config,
                    Default::default(),
                )?;
                Ok((
                    cmd.run(client, config.database)
                        .map_err(Error::SubstrateCli),
                    task_manager,
                ))
            })?;
        }
        Some(Subcommand::ExportState(cmd)) => {
            let runner = cli.create_runner(cmd)?;
            set_default_ss58_version(&runner.config().chain_spec);
            runner.async_run(|config| {
                let PartialComponents {
                    client,
                    task_manager,
                    ..
                } = subspace_service::new_partial::<RuntimeApi, ExecutorDispatch>(
                    &config,
                    Default::default(),
                )?;
                Ok((
                    cmd.run(client, config.chain_spec)
                        .map_err(Error::SubstrateCli),
                    task_manager,
                ))
            })?;
        }
        Some(Subcommand::ImportBlocks(cmd)) => {
            let runner = cli.create_runner(cmd)?;
            set_default_ss58_version(&runner.config().chain_spec);
            runner.async_run(|config| {
                let PartialComponents {
                    client,
                    import_queue,
                    task_manager,
                    ..
                } = subspace_service::new_partial::<RuntimeApi, ExecutorDispatch>(
                    &config,
                    Default::default(),
                )?;
                Ok((
                    cmd.run(client, import_queue).map_err(Error::SubstrateCli),
                    task_manager,
                ))
            })?;
        }
        Some(Subcommand::ImportBlocksFromDsn(cmd)) => {
            let runner = cli.create_runner(cmd)?;
            set_default_ss58_version(&runner.config().chain_spec);
            runner.async_run(|config| {
                let PartialComponents {
                    client,
                    import_queue,
                    task_manager,
                    ..
                } = subspace_service::new_partial::<RuntimeApi, ExecutorDispatch>(
                    &config,
                    Default::default(),
                )?;
                Ok((
                    cmd.run(client, import_queue).map_err(Error::SubstrateCli),
                    task_manager,
                ))
            })?;
        }
        Some(Subcommand::PurgeChain(cmd)) => {
            // This is a compatibility layer to make sure we wipe old data from disks of our users
            if let Some(base_dir) = dirs::data_local_dir() {
                for chain in &[
                    "subspace_gemini_1b",
                    "Lamda_2513",
                    "Lamda_2513_2",
                    "Lamda_2513_3",
                ] {
                    let _ = std::fs::remove_dir_all(
                        base_dir.join("subspace-node").join("chains").join(chain),
                    );
                }
            }

            let runner = cli.create_runner(&cmd.base)?;

            runner.sync_run(|primary_chain_config| {
                let maybe_secondary_chain_spec = primary_chain_config
                    .chain_spec
                    .extensions()
                    .get_any(TypeId::of::<ExecutionChainSpec<ExecutionGenesisConfig>>())
                    .downcast_ref()
                    .cloned();

                let (secondary_chain_cli, _maybe_core_domain_cli) = SecondaryChainCli::new(
                    cmd.base
                        .base_path()?
                        .map(|base_path| base_path.path().to_path_buf()),
                    maybe_secondary_chain_spec.ok_or_else(|| {
                        "Primary chain spec must contain secondary chain spec".to_string()
                    })?,
                    cli.secondary_chain_args.iter(),
                );

                let secondary_chain_config = SubstrateCli::create_configuration(
                    &secondary_chain_cli,
                    &secondary_chain_cli,
                    primary_chain_config.tokio_handle.clone(),
                )
                .map_err(|error| {
                    sc_service::Error::Other(format!(
                        "Failed to create secondary chain configuration: {error:?}"
                    ))
                })?;

                cmd.run(primary_chain_config, secondary_chain_config)
            })?;
        }
        Some(Subcommand::Revert(cmd)) => {
            let runner = cli.create_runner(cmd)?;
            set_default_ss58_version(&runner.config().chain_spec);
            runner.async_run(|config| {
                let PartialComponents {
                    client,
                    backend,
                    task_manager,
                    ..
                } = subspace_service::new_partial::<RuntimeApi, ExecutorDispatch>(
                    &config,
                    Default::default(),
                )?;
                Ok((
                    cmd.run(client, backend, None).map_err(Error::SubstrateCli),
                    task_manager,
                ))
            })?;
        }
        Some(Subcommand::ChainInfo(cmd)) => {
            let runner = cli.create_runner(cmd)?;
            runner.sync_run(|config| cmd.run::<Block>(&config))?;
        }
        Some(Subcommand::Benchmark(cmd)) => {
            let runner = cli.create_runner(cmd)?;

            runner.sync_run(|config| {
                // This switch needs to be in the client, since the client decides
                // which sub-commands it wants to support.
                match cmd {
                    BenchmarkCmd::Pallet(cmd) => {
                        if !cfg!(feature = "runtime-benchmarks") {
                            return Err(
                                "Runtime benchmarking wasn't enabled when building the node. \
                                You can enable it with `--features runtime-benchmarks`."
                                    .into(),
                            );
                        }

                        cmd.run::<Block, ExecutorDispatch>(config)
                    }
                    BenchmarkCmd::Block(cmd) => {
                        let PartialComponents { client, .. } =
                            subspace_service::new_partial::<RuntimeApi, ExecutorDispatch>(
                                &config,
                                Default::default(),
                            )?;

                        cmd.run(client)
                    }
                    BenchmarkCmd::Storage(cmd) => {
                        let PartialComponents {
                            client, backend, ..
                        } = subspace_service::new_partial::<RuntimeApi, ExecutorDispatch>(
                            &config,
                            Default::default(),
                        )?;
                        let db = backend.expose_db();
                        let storage = backend.expose_storage();

                        cmd.run(config, client, db, storage)
                    }
                    BenchmarkCmd::Overhead(_cmd) => {
                        todo!("Not implemented")
                        // let ext_builder = BenchmarkExtrinsicBuilder::new(client.clone());
                        //
                        // cmd.run(
                        //     config,
                        //     client,
                        //     command_helper::inherent_benchmark_data()?,
                        //     Arc::new(ext_builder),
                        // )
                    }
                    BenchmarkCmd::Machine(cmd) => cmd.run(
                        &config,
                        frame_benchmarking_cli::SUBSTRATE_REFERENCE_HARDWARE.clone(),
                    ),
                    BenchmarkCmd::Extrinsic(_cmd) => {
                        todo!("Not implemented")
                        // let PartialComponents { client, .. } =
                        //     subspace_service::new_partial(&config)?;
                        // // Register the *Remark* and *TKA* builders.
                        // let ext_factory = ExtrinsicFactory(vec![
                        //     Box::new(RemarkBuilder::new(client.clone())),
                        //     Box::new(TransferKeepAliveBuilder::new(
                        //         client.clone(),
                        //         Sr25519Keyring::Alice.to_account_id(),
                        //         ExistentialDeposit: get(),
                        //     )),
                        // ]);
                        //
                        // cmd.run(client, inherent_benchmark_data()?, &ext_factory)
                    }
                }
            })?;
        }
        Some(Subcommand::Executor(_cmd)) => {
            unimplemented!("Executor subcommand");
        }
        None => {
            // Increase default number of peers
            if cli.run.network_params.out_peers == 25 {
                cli.run.network_params.out_peers = 50;
            }
            let runner = cli.create_runner(&cli.run)?;
            set_default_ss58_version(&runner.config().chain_spec);
            runner.run_node_until_exit(|primary_chain_config| async move {
                let domain_partial_components = create_domain_partial_components::<<Block as BlockT>::Hash>(&cli, &primary_chain_config)?;

                // TODO: proper value
                let block_import_throttling_buffer_size = 10;

                let mut primary_chain_node = {
                    let span = sc_tracing::tracing::info_span!(
                        sc_tracing::logging::PREFIX_LOG_SPAN,
                        name = "PrimaryChain"
                    );
                    let _enter = span.enter();

                    let dsn_config = {
                        let network_keypair = primary_chain_config
                            .network
                            .node_key
                            .clone()
                            .into_keypair()
                            .map_err(|error| {
                                sc_service::Error::Other(format!(
                                    "Failed to convert network keypair: {error:?}"
                                ))
                            })?;

                        let dsn_bootstrap_nodes = if cli.dsn_bootstrap_nodes.is_empty() {
                            primary_chain_config
                                .chain_spec
                                .properties()
                                .get("dsnBootstrapNodes")
                                .map(|d| serde_json::from_value(d.clone()))
                                .transpose()
                                .map_err(|error| {
                                    sc_service::Error::Other(format!(
                                        "Failed to decode DSN bootsrap nodes: {error:?}"
                                    ))
                                })?
                                .unwrap_or_default()
                        } else {
                            cli.dsn_bootstrap_nodes
                        };

                        DsnConfig {
                            keypair: network_keypair,
                            listen_on: cli.dsn_listen_on,
                            bootstrap_nodes: dsn_bootstrap_nodes,
                        }
                    };

                    let primary_chain_config = SubspaceConfiguration {
                        base: primary_chain_config,
                        // Secondary node needs slots notifications for bundle production.
                        force_new_slot_notifications: !cli.secondary_chain_args.is_empty(),
                        dsn_config,
                    };

                    subspace_service::new_full::<RuntimeApi, ExecutorDispatch>(
                        primary_chain_config,
                        true,
                        SlotProportion::new(2f32 / 3f32),
                        domain_partial_components.transaction_pool_wrapper
                    )
                    .await
                    .map_err(|error| {
                        sc_service::Error::Other(format!(
                            "Failed to build a full subspace node: {error:?}"
                        ))
                    })?
                };

                // Run an executor node, an optional component of Subspace full node.
                if let Some((_secondary_chain_cli,secondary_chain_config,secondary_chain_components)) = domain_partial_components.maybe_system_domain_components{
                    let span = sc_tracing::tracing::info_span!(
                        sc_tracing::logging::PREFIX_LOG_SPAN,
                        name = "SecondaryChain"
                    );
                    let _enter = span.enter();

                    let imported_block_notification_stream = || {
                        primary_chain_node
                            .imported_block_notification_stream
                            .subscribe()
                            .then(|imported_block_notification| async move {
                                (
                                    imported_block_notification.block_number,
                                    imported_block_notification.fork_choice,
                                    imported_block_notification.block_import_acknowledgement_sender,
                                )
                            })
                    };

                    let new_slot_notification_stream = || {
                        primary_chain_node
                            .new_slot_notification_stream
                            .subscribe()
                            .then(|slot_notification| async move {
                                (
                                    slot_notification.new_slot_info.slot,
                                    slot_notification.new_slot_info.global_challenge,
                                )
                            })
                    };

                    let secondary_chain_node = domain_service::new_full::<
                        _,
                        _,
                        _,
                        _,
                        _,
                        system_domain_runtime::RuntimeApi,
                        SystemDomainExecutorDispatch,
                    >(
                        secondary_chain_config,
                        secondary_chain_components,
                        primary_chain_node.client.clone(),
                        primary_chain_node.network.clone(),
                        &primary_chain_node.select_chain,
                        imported_block_notification_stream(),
                        new_slot_notification_stream(),
                        block_import_throttling_buffer_size,
                    )
                    .await?;

                    primary_chain_node
                        .task_manager
                        .add_child(secondary_chain_node.task_manager);

                    if let Some((core_domain_cli,core_domain_config,core_domain_chain_components)) = domain_partial_components.maybe_core_payments_domain_components{
                        let span = sc_tracing::tracing::info_span!(
                            sc_tracing::logging::PREFIX_LOG_SPAN,
                            name = "CoreDomain"
                        );
                        let _enter = span.enter();

<<<<<<< HEAD
=======
                        // Increase default number of peers
                        if core_domain_cli.run.network_params.out_peers == 25 {
                            core_domain_cli.run.network_params.out_peers = 50;
                        }

                        let core_domain_service_config = SubstrateCli::create_configuration(
                            &core_domain_cli,
                            &core_domain_cli,
                            tokio_handle,
                        )
                        .map_err(|error| {
                            sc_service::Error::Other(format!(
                                "Failed to create core domain configuration: {error:?}"
                            ))
                        })?;

                        let core_domain_config = Configuration::new(
                            core_domain_service_config,
                            core_domain_cli.relayer_id,
                        );

>>>>>>> 4a877633
                        let core_domain_node = match core_domain_cli.domain_id {
                            DomainId::CORE_PAYMENTS => {
                                domain_service::new_full_core::<
                                    _,
                                    _,
                                    _,
                                    _,
                                    _,
                                    _,
                                    _,
                                    core_payments_domain_runtime::RuntimeApi,
                                    CorePaymentsDomainExecutorDispatch,
                                >(
                                    core_domain_cli.domain_id,
                                    core_domain_config,
                                    core_domain_chain_components,
                                    secondary_chain_node.client.clone(),
                                    secondary_chain_node.network.clone(),
                                    primary_chain_node.client.clone(),
                                    primary_chain_node.network.clone(),
                                    &primary_chain_node.select_chain,
                                    imported_block_notification_stream(),
                                    new_slot_notification_stream(),
                                    block_import_throttling_buffer_size,
                                )
                                .await?
                            }
                            _ => {
                                return Err(Error::Other(format!(
                                    "Invalid domain id, currently only core-payments domain is \
                                    supported, please rerun with `--domain-id={:?}`",
                                    u32::from(DomainId::CORE_PAYMENTS)
                                )));
                            }
                        };

                        primary_chain_node
                            .task_manager
                            .add_child(core_domain_node.task_manager);

                        core_domain_node.network_starter.start_network();
                    }

                    secondary_chain_node.network_starter.start_network();
                }

                primary_chain_node.network_starter.start_network();
                Ok::<_, Error>(primary_chain_node.task_manager)
            })?;
        }
    }

    Ok(())
}

struct DomainComponents<Hash> {
    transaction_pool_wrapper: DomainTransactionPoolRouter<Hash>,
    maybe_system_domain_components: Option<(
        SecondaryChainCli,
        Configuration,
        SystemDomainPartialComponents<
            system_domain_runtime::RuntimeApi,
            SystemDomainExecutorDispatch,
        >,
    )>,
    maybe_core_payments_domain_components: Option<(
        CoreDomainCli,
        Configuration,
        CoreDomainPartialComponents<
            core_payments_domain_runtime::RuntimeApi,
            CorePaymentsDomainExecutorDispatch,
        >,
    )>,
}

fn create_domain_partial_components<Hash>(
    cli: &Cli,
    primary_chain_config: &sc_service::Configuration,
) -> Result<DomainComponents<Hash>, sc_cli::Error>
where
    Hash: Default + From<H256>,
{
    // create partial components for secondary and core payments domain
    let mut domain_components = DomainComponents {
        transaction_pool_wrapper: DomainTransactionPoolRouter::new(),
        maybe_system_domain_components: None,
        maybe_core_payments_domain_components: None,
    };
    if !cli.secondary_chain_args.is_empty() {
        let tokio_handle = primary_chain_config.tokio_handle.clone();
        let maybe_secondary_chain_spec = primary_chain_config
            .chain_spec
            .extensions()
            .get_any(TypeId::of::<ExecutionChainSpec<ExecutionGenesisConfig>>())
            .downcast_ref()
            .cloned();

        let (mut secondary_chain_cli, maybe_core_domain_cli) = SecondaryChainCli::new(
            cli.run
                .base_path()?
                .map(|base_path| base_path.path().to_path_buf()),
            maybe_secondary_chain_spec.ok_or_else(|| {
                "Primary chain spec must contain secondary chain spec".to_string()
            })?,
            cli.secondary_chain_args.iter(),
        );

        // Increase default number of peers
        if secondary_chain_cli.run.run_system.network_params.out_peers == 25 {
            secondary_chain_cli.run.run_system.network_params.out_peers = 50;
        }

        let service_config = SubstrateCli::create_configuration(
            &secondary_chain_cli,
            &secondary_chain_cli,
            tokio_handle.clone(),
        )
        .map_err(|error| {
            sc_service::Error::Other(format!(
                "Failed to create secondary chain configuration: {error:?}"
            ))
        })?;

        let system_domain_partial_components = domain_service::new_partial(&service_config)?;
        let secondary_chain_config =
            Configuration::new(service_config, secondary_chain_cli.run.relayer_id.clone());

        domain_components.transaction_pool_wrapper.system_domain = Some((
            system_domain_partial_components.client.clone(),
            system_domain_partial_components.transaction_pool.clone(),
        ));
        domain_components.maybe_system_domain_components = Some((
            secondary_chain_cli,
            secondary_chain_config,
            system_domain_partial_components,
        ));

        // create core domain partial components
        if let Some(mut core_domain_cli) = maybe_core_domain_cli {
            // Increase default number of peers
            if core_domain_cli.run.network_params.out_peers == 25 {
                core_domain_cli.run.network_params.out_peers = 50;
            }

            let core_domain_service_config = SubstrateCli::create_configuration(
                &core_domain_cli,
                &core_domain_cli,
                tokio_handle,
            )
            .map_err(|error| {
                sc_service::Error::Other(format!(
                    "Failed to create core domain configuration: {error:?}"
                ))
            })?;

            let core_domain_partial_components =
                domain_service::new_partial_core(&core_domain_service_config)?;

            let core_domain_config = Configuration::new(
                core_domain_service_config,
                core_domain_cli.relayer_id.clone(),
            );

            domain_components
                .transaction_pool_wrapper
                .core_payments_domain = Some((
                core_domain_partial_components.client.clone(),
                core_domain_partial_components.transaction_pool.clone(),
            ));
            domain_components.maybe_core_payments_domain_components = Some((
                core_domain_cli,
                core_domain_config,
                core_domain_partial_components,
            ));
        }
    }

    Ok(domain_components)
}

#[cfg(test)]
mod tests {
    use sc_cli::Database;

    #[test]
    fn rocksdb_disabled_in_substrate() {
        assert_eq!(
            Database::variants(),
            &["paritydb", "paritydb-experimental", "auto"],
        );
    }
}<|MERGE_RESOLUTION|>--- conflicted
+++ resolved
@@ -343,7 +343,9 @@
             let runner = cli.create_runner(&cli.run)?;
             set_default_ss58_version(&runner.config().chain_spec);
             runner.run_node_until_exit(|primary_chain_config| async move {
-                let domain_partial_components = create_domain_partial_components::<<Block as BlockT>::Hash>(&cli, &primary_chain_config)?;
+                let domain_partial_components = create_domain_partial_components::<
+                    <Block as BlockT>::Hash,
+                >(&cli, &primary_chain_config)?;
 
                 // TODO: proper value
                 let block_import_throttling_buffer_size = 10;
@@ -402,7 +404,7 @@
                         primary_chain_config,
                         true,
                         SlotProportion::new(2f32 / 3f32),
-                        domain_partial_components.transaction_pool_wrapper
+                        domain_partial_components.transaction_pool_wrapper,
                     )
                     .await
                     .map_err(|error| {
@@ -413,7 +415,12 @@
                 };
 
                 // Run an executor node, an optional component of Subspace full node.
-                if let Some((_secondary_chain_cli,secondary_chain_config,secondary_chain_components)) = domain_partial_components.maybe_system_domain_components{
+                if let Some((
+                    _secondary_chain_cli,
+                    secondary_chain_config,
+                    secondary_chain_components,
+                )) = domain_partial_components.maybe_system_domain_components
+                {
                     let span = sc_tracing::tracing::info_span!(
                         sc_tracing::logging::PREFIX_LOG_SPAN,
                         name = "SecondaryChain"
@@ -469,37 +476,18 @@
                         .task_manager
                         .add_child(secondary_chain_node.task_manager);
 
-                    if let Some((core_domain_cli,core_domain_config,core_domain_chain_components)) = domain_partial_components.maybe_core_payments_domain_components{
+                    if let Some((
+                        core_domain_cli,
+                        core_domain_config,
+                        core_domain_chain_components,
+                    )) = domain_partial_components.maybe_core_payments_domain_components
+                    {
                         let span = sc_tracing::tracing::info_span!(
                             sc_tracing::logging::PREFIX_LOG_SPAN,
                             name = "CoreDomain"
                         );
                         let _enter = span.enter();
 
-<<<<<<< HEAD
-=======
-                        // Increase default number of peers
-                        if core_domain_cli.run.network_params.out_peers == 25 {
-                            core_domain_cli.run.network_params.out_peers = 50;
-                        }
-
-                        let core_domain_service_config = SubstrateCli::create_configuration(
-                            &core_domain_cli,
-                            &core_domain_cli,
-                            tokio_handle,
-                        )
-                        .map_err(|error| {
-                            sc_service::Error::Other(format!(
-                                "Failed to create core domain configuration: {error:?}"
-                            ))
-                        })?;
-
-                        let core_domain_config = Configuration::new(
-                            core_domain_service_config,
-                            core_domain_cli.relayer_id,
-                        );
-
->>>>>>> 4a877633
                         let core_domain_node = match core_domain_cli.domain_id {
                             DomainId::CORE_PAYMENTS => {
                                 domain_service::new_full_core::<
