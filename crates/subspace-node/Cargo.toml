--- conflicted
+++ resolved
@@ -66,12 +66,8 @@
 sp-runtime = { version = "4.0.0-dev", git = "https://github.com/paritytech/substrate", rev = "b6c1c1bcfa5d831bfd1f278064d7af757f9b38f5" }
 sp-timestamp = { version = "4.0.0-dev", git = "https://github.com/paritytech/substrate", rev = "b6c1c1bcfa5d831bfd1f278064d7af757f9b38f5" }
 structopt = "0.3.22"
-<<<<<<< HEAD
-subspace-runtime = { version = "0.1.0", path = "../subspace-runtime" }
+subspace-runtime = { version = "0.1.0", features = ["do-not-enforce-cost-of-storage"], path = "../subspace-runtime" }
 subspace-runtime-primitives = { version = "0.1.0", path = "../subspace-runtime-primitives" }
-=======
-subspace-runtime = { version = "0.1.0", features = ["do-not-enforce-cost-of-storage"], path = "../subspace-runtime" }
->>>>>>> 90deba70
 substrate-frame-rpc-system = { version = "4.0.0-dev", git = "https://github.com/paritytech/substrate", rev = "b6c1c1bcfa5d831bfd1f278064d7af757f9b38f5" }
 substrate-prometheus-endpoint = { git = "https://github.com/paritytech/substrate", rev = "b6c1c1bcfa5d831bfd1f278064d7af757f9b38f5" }
 thiserror = "1.0"
