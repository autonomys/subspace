--- conflicted
+++ resolved
@@ -21,13 +21,8 @@
     /// Multiaddrs of DSN bootstrap nodes to connect to on startup, multiple are supported.
     ///
     /// The default bootstrap nodes are fetched from the node RPC connection.
-<<<<<<< HEAD
-    #[arg(long)]
-    dsn_bootstrap_nodes: Vec<Multiaddr>,
-=======
     #[arg(long = "bootstrap-node")]
     bootstrap_nodes: Vec<Multiaddr>,
->>>>>>> 54d630ad
 
     /// Multiaddrs of DSN reserved nodes to maintain a connection to, multiple are supported.
     #[arg(long = "reserved-peer")]
