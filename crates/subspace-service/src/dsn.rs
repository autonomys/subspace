--- conflicted
+++ resolved
@@ -112,18 +112,8 @@
     };
 
     let keypair = dsn_config.keypair.clone();
-<<<<<<< HEAD
     let default_networking_config =
-        subspace_networking::Config::new(dsn_protocol_version, keypair, ());
-=======
-    let default_networking_config = subspace_networking::Config::new(
-        dsn_protocol_version,
-        keypair,
-        (),
-        Some(PeerInfoProvider::new_node()),
-        dsn_metrics_registry,
-    );
->>>>>>> 3f3a82af
+        subspace_networking::Config::new(dsn_protocol_version, keypair, (), dsn_metrics_registry);
 
     let networking_config = subspace_networking::Config {
         keypair: dsn_config.keypair.clone(),
