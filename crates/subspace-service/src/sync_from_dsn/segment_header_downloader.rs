--- conflicted
+++ resolved
@@ -418,65 +418,37 @@
 
         match request_result {
             Ok(SegmentHeaderResponse { segment_headers }) => {
-                trace!(target: LOG_TARGET, %peer_id, ?segment_indexes, "Segment header request succeeded");
+                trace!(
+                    target: LOG_TARGET,
+                    %peer_id,
+                    segment_indexes_count = %segment_indexes.len(),
+                    first_segment_index = ?segment_indexes.first(),
+                    last_segment_index = ?segment_indexes.last(),
+                    "Segment header request succeeded",
+                );
 
                 if !self.is_segment_headers_response_valid(
                     peer_id,
-<<<<<<< HEAD
                     &segment_indexes,
                     &segment_headers,
                 ) {
                     warn!(target: LOG_TARGET, %peer_id, "Received segment headers were invalid");
 
                     let _ = self.dsn_node.ban_peer(peer_id).await;
-=======
-                    Vec::new(),
-                    SegmentHeaderRequest::SegmentIndexes {
-                        segment_indexes: Arc::clone(&segment_indexes),
-                    },
-                )
-                .await;
-
-            match request_result {
-                Ok(SegmentHeaderResponse { segment_headers }) => {
-                    trace!(
-                        target: LOG_TARGET,
-                        %peer_id,
-                        segment_indexes_count = %segment_indexes.len(),
-                        first_segment_index = ?segment_indexes.first(),
-                        last_segment_index = ?segment_indexes.last(),
-                        "Segment header request succeeded",
-                    );
-
-                    if !self.is_segment_headers_response_valid(
-                        peer_id,
-                        &segment_indexes,
-                        &segment_headers,
-                    ) {
-                        warn!(target: LOG_TARGET, %peer_id, "Received segment headers were invalid");
-
-                        let _ = self.dsn_node.ban_peer(peer_id).await;
-                    }
-
-                    return Ok((peer_id, segment_headers));
-                }
-                Err(error) => {
-                    debug!(
-                        target: LOG_TARGET,
-                        %peer_id,
-                        ?error,
-                        segment_indexes_count = %segment_indexes.len(),
-                        first_segment_index = ?segment_indexes.first(),
-                        last_segment_index = ?segment_indexes.last(),
-                        "Segment header request failed",
-                    );
->>>>>>> ae671b5f
                 }
 
                 return Ok((peer_id, segment_headers));
             }
             Err(error) => {
-                debug!(target: LOG_TARGET, %peer_id, ?segment_indexes, ?error, "Segment header request failed");
+                debug!(
+                    target: LOG_TARGET,
+                    %peer_id,
+                    ?error,
+                    segment_indexes_count = %segment_indexes.len(),
+                    first_segment_index = ?segment_indexes.first(),
+                    last_segment_index = ?segment_indexes.last(),
+                    "Segment header request failed",
+                );
             }
         };
 
