--- conflicted
+++ resolved
@@ -41,11 +41,7 @@
 subspace-core-primitives = { version = "0.1.0", path = "../subspace-core-primitives" }
 tempfile = "3.5.0"
 thiserror = "1.0.38"
-<<<<<<< HEAD
-tokio = { version = "1.25.0", features = ["macros", "parking_lot", "rt-multi-thread", "sync", "time"] }
-=======
-tokio = { version = "1.27.0", features = ["macros", "parking_lot", "rt-multi-thread", "time"] }
->>>>>>> 46d7889a
+tokio = { version = "1.27.0", features = ["macros", "parking_lot", "rt-multi-thread", "sync", "time"] }
 tracing = "0.1.37"
 tracing-subscriber = "0.3.16"
 unsigned-varint = { version = "0.7.1", features = ["futures", "asynchronous_codec"] }
