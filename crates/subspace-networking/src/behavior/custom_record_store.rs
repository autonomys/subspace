--- conflicted
+++ resolved
@@ -5,7 +5,6 @@
 use libp2p::kad::store::RecordStore;
 use libp2p::kad::{store, ProviderRecord, Record};
 use libp2p::PeerId;
-<<<<<<< HEAD
 #[cfg(test)]
 pub(crate) use providers::{instant_to_ms, ms_to_instant};
 pub use providers::{MemoryProviderStorage, ParityDbProviderStorage};
@@ -13,24 +12,12 @@
     LimitedSizeRecordStorageWrapper, MemoryRecordStorage, NoRecordStorage, ParityDbRecordStorage,
 };
 use std::borrow::Cow;
-=======
-use parity_db::{ColumnOptions, Db, Options};
-use parity_scale_codec::{Decode, Encode};
-use std::borrow::{Borrow, Cow};
-use std::collections::{BTreeSet, HashMap};
-use std::iter::{Empty, IntoIterator};
-use std::num::NonZeroUsize;
-use std::path::Path;
-use std::sync::Arc;
-use std::{iter, vec};
-use tracing::{debug, error, info, trace};
->>>>>>> 151c559a
+use std::iter;
+use std::iter::Empty;
 
 // TODO: Consider adding a generic lifetime when we upgrade the compiler to 1.65 (GAT feature)
 // fn records(&'_ self) -> Self::RecordsIter<'_>;
 pub trait RecordStorage<'a> {
-    type RecordsIter: Iterator<Item = Cow<'a, Record>>;
-
     /// Gets a record from the store, given its key.
     fn get(&'a self, k: &Key) -> Option<Cow<'_, Record>>;
 
@@ -39,9 +26,6 @@
 
     /// Removes the record with the given key from the store.
     fn remove(&mut self, k: &Key);
-
-    /// Gets an iterator over all (value-) records currently stored.
-    fn records(&'a self) -> Self::RecordsIter;
 }
 
 pub trait ProviderStorage<'a> {
@@ -83,13 +67,11 @@
     }
 }
 
-impl<'a, RS, PS> RecordStore<'a> for CustomRecordStore<RS, PS>
-where
-    RS: RecordStorage<'a>,
-    PS: ProviderStorage<'a>,
+impl<'a, Rs: RecordStorage<'a>, Ps: ProviderStorage<'a>> RecordStore<'a>
+    for CustomRecordStore<Rs, Ps>
 {
     type RecordsIter = Empty<Cow<'a, Record>>;
-    type ProvidedIter = PS::ProvidedIter;
+    type ProvidedIter = Ps::ProvidedIter;
 
     fn get(&'a self, key: &Key) -> Option<Cow<'_, Record>> {
         self.record_storage.get(key)
@@ -123,523 +105,4 @@
     fn remove_provider(&'a mut self, key: &Key, provider: &PeerId) {
         self.provider_storage.remove_provider(key, provider)
     }
-<<<<<<< HEAD
-=======
-}
-
-pub trait ProviderStorage<'a> {
-    type ProvidedIter: Iterator<Item = Cow<'a, ProviderRecord>>;
-
-    /// Adds a provider record to the store.
-    ///
-    /// A record store only needs to store a number of provider records
-    /// for a key corresponding to the replication factor and should
-    /// store those records whose providers are closest to the key.
-    fn add_provider(&'a mut self, record: ProviderRecord) -> store::Result<()>;
-
-    /// Gets a copy of the stored provider records for the given key.
-    fn providers(&'a self, key: &Key) -> Vec<ProviderRecord>;
-
-    /// Gets an iterator over all stored provider records for which the
-    /// node owning the store is itself the provider.
-    fn provided(&'a self) -> Self::ProvidedIter;
-
-    /// Removes a provider record from the store.
-    fn remove_provider(&'a mut self, k: &Key, p: &PeerId);
-}
-
-/// Memory based provider records storage.
-#[derive(Clone, Default)]
-pub struct MemoryProviderStorage {
-    // TODO: Optimize providers collection, introduce limits and TTL.
-    providers: HashMap<Key, Vec<ProviderRecord>>,
-}
-
-impl<'a> ProviderStorage<'a> for MemoryProviderStorage {
-    type ProvidedIter = vec::IntoIter<Cow<'a, ProviderRecord>>;
-
-    fn add_provider(&'a mut self, record: ProviderRecord) -> store::Result<()> {
-        trace!("New provider record added: {:?}", record);
-
-        let records = self
-            .providers
-            .entry(record.key.clone())
-            .or_insert_with(Default::default);
-
-        records.push(record);
-
-        Ok(())
-    }
-
-    fn providers(&'a self, key: &Key) -> Vec<ProviderRecord> {
-        self.providers.get(key).unwrap_or(&Vec::default()).clone()
-    }
-
-    fn provided(&'a self) -> Self::ProvidedIter {
-        self.providers
-            .iter()
-            .flat_map(|(_, v)| v)
-            .map(|x| Cow::Owned(x.clone()))
-            .collect::<Vec<_>>()
-            .into_iter()
-    }
-
-    fn remove_provider(&'a mut self, key: &Key, provider: &PeerId) {
-        trace!(?key, ?provider, "Provider record removed.");
-
-        let entry = self.providers.entry(key.clone());
-
-        entry.and_modify(|e| e.retain(|rec| rec.provider != *provider));
-    }
-}
-// TODO: Consider adding a generic lifetime when we upgrade the compiler to 1.65 (GAT feature)
-// fn records(&'_ self) -> Self::RecordsIter<'_>;
-pub trait RecordStorage<'a> {
-    /// Gets a record from the store, given its key.
-    fn get(&'a self, k: &Key) -> Option<Cow<'_, Record>>;
-
-    /// Puts a record into the store.
-    fn put(&mut self, r: Record) -> store::Result<()>;
-
-    /// Removes the record with the given key from the store.
-    fn remove(&mut self, k: &Key);
-}
-
-pub trait EnumerableRecordStorage<'a>: RecordStorage<'a> {
-    type RecordsIter: Iterator<Item = Cow<'a, Record>>;
-
-    /// Gets an iterator over all (value-) records currently stored.
-    fn records(&'a self) -> Self::RecordsIter;
-}
-
-pub type ValueGetter = Arc<dyn (Fn(&Multihash) -> Option<Vec<u8>>) + Send + Sync + 'static>;
-
-/// Hacky replacement for Kademlia's record store that doesn't store anything and instead proxies
-/// gets to externally provided implementation.
-#[derive(Clone)]
-pub struct GetOnlyRecordStorage {
-    value_getter: ValueGetter,
-}
-
-impl GetOnlyRecordStorage {
-    pub fn new(value_getter: ValueGetter) -> Self {
-        Self { value_getter }
-    }
-}
-
-impl<'a> RecordStorage<'a> for GetOnlyRecordStorage {
-    fn get(&'a self, key: &Key) -> Option<Cow<'_, Record>> {
-        let multihash_key = Multihash::from_bytes(key.as_ref()).ok()?;
-        (self.value_getter)(&multihash_key)
-            .map(|value| Record {
-                key: key.clone(),
-                value,
-                publisher: None,
-                expires: None,
-            })
-            .map(Cow::Owned)
-    }
-
-    fn put(&mut self, _record: Record) -> store::Result<()> {
-        // Don't allow to store values.
-        Err(Error::MaxRecords)
-    }
-
-    fn remove(&mut self, _: &Key) {
-        // Nothing to remove
-    }
-}
-
-/// Memory based record storage.
-#[derive(Clone, Default)]
-pub struct MemoryRecordStorage {
-    records: HashMap<Key, Record>,
-}
-
-impl<'a> RecordStorage<'a> for MemoryRecordStorage {
-    fn get(&'a self, key: &Key) -> Option<Cow<'_, Record>> {
-        self.records.get(key).map(|rec| Cow::Owned(rec.clone()))
-    }
-
-    fn put(&mut self, record: Record) -> store::Result<()> {
-        trace!(
-            "New record added: {:?}. Total records: {:?}",
-            record.key,
-            self.records.len() + 1
-        );
-
-        self.records.insert(record.key.clone(), record);
-
-        Ok(())
-    }
-
-    fn remove(&mut self, key: &Key) {
-        trace!(?key, "Record removed.");
-
-        self.records.remove(key);
-    }
-}
-
-impl<'a> EnumerableRecordStorage<'a> for MemoryRecordStorage {
-    type RecordsIter = vec::IntoIter<Cow<'a, Record>>;
-
-    fn records(&'a self) -> Self::RecordsIter {
-        self.records
-            .values()
-            .map(|rec| Cow::Owned(rec.clone()))
-            .collect::<Vec<_>>()
-            .into_iter()
-    }
-}
-
-// Workaround for Multihash::Sector until we fix https://github.com/libp2p/rust-libp2p/issues/3048
-// It returns `new_record` in case of other multihash or non-Set values
-fn merge_records_in_case_of_sector_multihash(
-    new_record: Record,
-    old_record: Option<Record>,
-) -> Record {
-    let updated_rec = old_record.and_then(|old_record| {
-        let key_multihash = old_record.key.to_vec();
-
-        let multihash = Multihash::from_bytes(key_multihash.as_slice())
-            .expect("Key should represent a valid multihash");
-
-        if multihash.code() == u64::from(MultihashCode::Sector) {
-            let set1 =
-                if let Ok(set) = BTreeSet::<Vec<u8>>::decode(&mut old_record.value.as_slice()) {
-                    set
-                } else {
-                    // Value is not a Set
-                    return Some(new_record.clone());
-                };
-
-            let set2 = if let Ok(set) =
-                BTreeSet::<Vec<u8>>::decode(&mut new_record.value.clone().as_slice())
-            {
-                set
-            } else {
-                // Value is not a Set
-                return Some(new_record.clone());
-            };
-
-            let merged_set = set1.union(&set2).collect::<BTreeSet<_>>();
-
-            Some(Record {
-                value: merged_set.encode(),
-                ..new_record.clone()
-            })
-        } else {
-            None
-        }
-    });
-
-    updated_rec.unwrap_or(new_record)
-}
-
-/// Defines a stub for record storage with all operations defaulted.
-#[derive(Clone, Default)]
-pub struct NoRecordStorage;
-
-impl<'a> RecordStorage<'a> for NoRecordStorage {
-    fn get(&'a self, _: &Key) -> Option<Cow<'_, Record>> {
-        None
-    }
-
-    fn put(&mut self, record: Record) -> store::Result<()> {
-        debug!(key = ?record.key, "Detected an attempt to add a new record.", );
-
-        Ok(())
-    }
-
-    fn remove(&mut self, key: &Key) {
-        debug!(?key, "Detected an attempt to remove a record.");
-    }
-}
-
-impl<'a> EnumerableRecordStorage<'a> for NoRecordStorage {
-    type RecordsIter = Empty<Cow<'a, Record>>;
-
-    fn records(&'a self) -> Self::RecordsIter {
-        iter::empty()
-    }
-}
-
-#[derive(Clone, Debug, Decode, Encode)]
-struct ParityDbRecord {
-    // Key of the record.
-    key: Vec<u8>,
-    // Value of the record.
-    value: Vec<u8>,
-    // The (original) publisher of the record.
-    publisher: Option<Vec<u8>>,
-    // We don't use record expiration in our current caching model.
-
-    // TODO: consider adding expiration field and convert Instant to serializable time-type
-    // // The expiration time as measured by a local, monotonic clock.
-    // expires: Option<Instant>,
-}
-
-impl From<Record> for ParityDbRecord {
-    fn from(rec: Record) -> Self {
-        Self {
-            key: rec.key.to_vec(),
-            value: rec.value,
-            publisher: rec.publisher.map(|peer_id| peer_id.to_bytes()),
-        }
-    }
-}
-
-impl From<ParityDbRecord> for Record {
-    fn from(rec: ParityDbRecord) -> Self {
-        Self {
-            key: rec.key.into(),
-            value: rec.value,
-            publisher: rec
-                .publisher
-                // We don't expect an error here because ParityDbRecord contains a bytes
-                // representation of the valid PeerId.
-                .map(|peer_id| {
-                    PeerId::from_bytes(&peer_id)
-                        .expect("Peer ID should be valid in bytes representation.")
-                }),
-            expires: None,
-        }
-    }
-}
-
-/// Defines record storage with DB persistence
-#[derive(Clone)]
-pub struct ParityDbRecordStorage {
-    // Parity DB instance
-    db: Arc<Db>,
-}
-
-impl ParityDbRecordStorage {
-    pub fn new(path: &Path) -> Result<Self, parity_db::Error> {
-        let mut options = Options::with_columns(path, 1);
-        options.columns = vec![ColumnOptions {
-            btree_index: true,
-            ..Default::default()
-        }];
-        // We don't use stats
-        options.stats = false;
-
-        let db = Db::open_or_create(&options)?;
-
-        Ok(Self { db: Arc::new(db) })
-    }
-
-    fn save_data(&mut self, key: &Key, data: Option<Vec<u8>>) -> bool {
-        let key: &[u8] = key.borrow();
-
-        let tx = [(PARITY_DB_COLUMN_NAME, key, data)];
-
-        let result = self.db.commit(tx);
-        if let Err(ref err) = result {
-            debug!(?key, ?err, "DB saving error.");
-        }
-
-        result.is_ok()
-    }
-
-    fn convert_to_record(data: Vec<u8>) -> Result<Record, parity_scale_codec::Error> {
-        ParityDbRecord::decode(&mut data.as_slice()).map(Into::into)
-    }
-}
-
-impl<'a> RecordStorage<'a> for ParityDbRecordStorage {
-    fn get(&'a self, key: &Key) -> Option<Cow<'_, Record>> {
-        let result = self.db.get(PARITY_DB_COLUMN_NAME, key.borrow());
-
-        match result {
-            Ok(Some(data)) => {
-                let db_rec_result = ParityDbRecordStorage::convert_to_record(data);
-
-                match db_rec_result {
-                    Ok(db_rec) => {
-                        trace!(?key, "Record loaded successfully from DB");
-
-                        Some(Cow::Owned(db_rec))
-                    }
-                    Err(err) => {
-                        debug!(?key, ?err, "Parity DB record deserialization error");
-
-                        None
-                    }
-                }
-            }
-            Ok(None) => {
-                trace!(?key, "No Parity DB record for given key");
-
-                None
-            }
-            Err(err) => {
-                debug!(?key, ?err, "Parity DB record storage error");
-
-                None
-            }
-        }
-    }
-
-    fn put(&mut self, record: Record) -> store::Result<()> {
-        debug!("Saving a new record to DB, key: {:?}", record.key);
-
-        // Workaround for Multihash::Sector until we fix https://github.com/libp2p/rust-libp2p/issues/3048
-        // It returns `new_record` in case of other multihash or non-Set values
-        let old_record = self.get(&record.key).map(|item| item.into_owned());
-        let actual_record = merge_records_in_case_of_sector_multihash(record.clone(), old_record);
-
-        let db_rec = ParityDbRecord::from(actual_record);
-
-        self.save_data(&record.key, Some(db_rec.encode()));
-
-        Ok(())
-    }
-
-    fn remove(&mut self, key: &Key) {
-        self.save_data(key, None);
-    }
-}
-
-impl<'a> EnumerableRecordStorage<'a> for ParityDbRecordStorage {
-    type RecordsIter = ParityDbRecordIterator<'a>;
-
-    fn records(&'a self) -> Self::RecordsIter {
-        let rec_iter_result: Result<ParityDbRecordIterator, parity_db::Error> = try {
-            let btree_iter = self.db.iter(PARITY_DB_COLUMN_NAME)?;
-            ParityDbRecordIterator::new(btree_iter)?
-        };
-
-        match rec_iter_result {
-            Ok(rec_iter) => rec_iter,
-            Err(err) => {
-                error!(?err, "Can't create Parity DB record storage iterator.");
-
-                // TODO: The error handling can be changed:
-                // https://github.com/libp2p/rust-libp2p/issues/3035
-                ParityDbRecordIterator::empty()
-            }
-        }
-    }
-}
-
-/// Parity DB BTree iterator wrapper.
-pub struct ParityDbRecordIterator<'a> {
-    iter: Option<parity_db::BTreeIterator<'a>>,
-}
-
-impl<'a> ParityDbRecordIterator<'a> {
-    /// Defines empty iterator, a stub when new() fails.
-    pub fn empty() -> Self {
-        Self { iter: None }
-    }
-    /// Fallible iterator constructor. It requires inner DB BTreeIterator as a parameter.
-    pub fn new(mut iter: parity_db::BTreeIterator<'a>) -> parity_db::Result<Self> {
-        iter.seek_to_first()?;
-
-        Ok(Self { iter: Some(iter) })
-    }
-
-    fn next_entry(&mut self) -> Option<(Vec<u8>, Vec<u8>)> {
-        if let Some(ref mut iter) = self.iter {
-            iter.next().ok().flatten()
-        } else {
-            None
-        }
-    }
-}
-
-impl<'a> Iterator for ParityDbRecordIterator<'a> {
-    type Item = Cow<'a, Record>;
-
-    fn next(&mut self) -> Option<Self::Item> {
-        self.next_entry().and_then(|(key, value)| {
-            let db_rec_result = ParityDbRecordStorage::convert_to_record(value);
-
-            match db_rec_result {
-                Ok(db_rec) => Some(Cow::Owned(db_rec)),
-                Err(err) => {
-                    debug!(?key, ?err, "Parity DB record deserialization error");
-
-                    None
-                }
-            }
-        })
-    }
-}
-
-/// Record storage decorator. It wraps the inner record storage and monitors items number.
-pub struct LimitedSizeRecordStorageWrapper<RC = MemoryRecordStorage> {
-    // Wrapped record storage implementation.
-    inner: RC,
-    // Maintains a heap to limit total item number.
-    heap: RecordBinaryHeap,
-}
-
-impl<RC> LimitedSizeRecordStorageWrapper<RC>
-where
-    RC: for<'a> EnumerableRecordStorage<'a>,
-{
-    pub fn new(record_store: RC, max_items_limit: NonZeroUsize, peer_id: PeerId) -> Self {
-        let mut heap = RecordBinaryHeap::new(peer_id, max_items_limit.get());
-
-        // Initial cache loading.
-        for rec in record_store.records() {
-            let _ = heap.insert(rec.key.clone());
-        }
-
-        if heap.size() > 0 {
-            info!(size = heap.size(), "Record cache loaded.");
-        } else {
-            info!("New record cache initialized.");
-        }
-
-        Self {
-            inner: record_store,
-            heap,
-        }
-    }
-}
-
-impl<'a, RC> RecordStorage<'a> for LimitedSizeRecordStorageWrapper<RC>
-where
-    RC: RecordStorage<'a>,
-{
-    fn get(&'a self, key: &Key) -> Option<Cow<'_, Record>> {
-        self.inner.get(key)
-    }
-
-    fn put(&mut self, record: Record) -> store::Result<()> {
-        let record_key = record.key.clone();
-
-        self.inner.put(record)?;
-
-        let evicted_key = self.heap.insert(record_key);
-
-        if let Some(key) = evicted_key {
-            trace!(?key, "Record evicted from cache.");
-
-            self.inner.remove(&key);
-        }
-
-        Ok(())
-    }
-
-    fn remove(&mut self, key: &Key) {
-        self.inner.remove(key);
-
-        self.heap.remove(key);
-    }
-}
-
-impl<'a, RC> EnumerableRecordStorage<'a> for LimitedSizeRecordStorageWrapper<RC>
-where
-    RC: EnumerableRecordStorage<'a>,
-{
-    type RecordsIter = RC::RecordsIter;
-
-    fn records(&'a self) -> Self::RecordsIter {
-        self.inner.records()
-    }
->>>>>>> 151c559a
 }