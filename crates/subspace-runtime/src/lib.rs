--- conflicted
+++ resolved
@@ -22,13 +22,8 @@
 #[cfg(feature = "std")]
 include!(concat!(env!("OUT_DIR"), "/wasm_binary.rs"));
 
-<<<<<<< HEAD
 use codec::{Compact, CompactLen, Decode, Encode};
-use frame_support::traits::Get;
-=======
-use codec::{Compact, CompactLen, Encode};
 use frame_support::traits::{Currency, ExistenceRequirement, Get, Imbalance, WithdrawReasons};
->>>>>>> b8d6f86b
 use frame_support::weights::{
     constants::{RocksDbWeight, WEIGHT_PER_SECOND},
     IdentityFee,
@@ -43,18 +38,11 @@
     SubspaceGenesisConfiguration,
 };
 use sp_core::{crypto::KeyTypeId, OpaqueMetadata};
-<<<<<<< HEAD
 use sp_executor::Bundle;
-use sp_runtime::traits::{AccountIdLookup, BlakeTwo256, Block as BlockT, Header as HeaderT};
-use sp_runtime::{
-    create_runtime_str, generic,
-    transaction_validity::{TransactionSource, TransactionValidity},
-    ApplyExtrinsicResult, OpaqueExtrinsic, Perbill,
-=======
+use sp_runtime::OpaqueExtrinsic;
 use sp_runtime::traits::{
     AccountIdLookup, BlakeTwo256, Block as BlockT, DispatchInfoOf, Header as HeaderT,
     PostDispatchInfoOf, Zero,
->>>>>>> b8d6f86b
 };
 use sp_runtime::transaction_validity::{
     InvalidTransaction, TransactionSource, TransactionValidity, TransactionValidityError,
