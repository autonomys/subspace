
import fetch from "node-fetch";
import { EMPTY, defer, from, Observable, catchError } from 'rxjs';
import { retry, shareReplay } from "rxjs/operators";
import { Hash, SignedBlock } from "@polkadot/types/interfaces";
import { U64 } from "@polkadot/types/primitive";
import { AddressOrPair } from "@polkadot/api/submittable/types";
import { Logger } from "pino";

<<<<<<< HEAD
type ParachainConstructorParams = {
=======
interface ParachainConstructorParams {
>>>>>>> b9235029
    feedId: U64;
    url: string;
    chain: string;
    logger: Logger;
<<<<<<< HEAD
    signer: AddressOrPair;
}

class Parachain {
    private url: string;
    private logger: Logger;
    chain: string;
    feedId: U64;
    signer: AddressOrPair;
=======
}

class Parachain {
    private readonly url: string;
    private readonly logger: Logger;
    public chain: string;
    public feedId: U64;
>>>>>>> b9235029

    constructor({ feedId, url, chain, logger, signer }: ParachainConstructorParams) {
        this.feedId = feedId;
        this.url = url;
        this.chain = chain;
        this.logger = logger;
        this.signer = signer;
    }

    fetchParaBlock(
        hash: Hash
    ): Observable<SignedBlock> {
        const options = {
            method: "post",
            body: JSON.stringify({
                id: 1,
                jsonrpc: "2.0",
                method: "chain_getBlock",
                params: [hash],
            }),
            headers: { "Content-Type": "application/json" },
        };

        this.logger.info(`Fetching ${this.chain} parablock: ${hash}`);

        return defer(() => from(fetch(this.url, options)
            .then(response => {
                if (!response.ok) {
                    throw new Error(response.statusText);
                }
                return response.json();
            })
            .then(({ result }) => {
                if (!result) {
                    throw new Error(`Could not fetch ${this.chain} parablock ${hash} from ${this.url}`);
                }
                return result;
            })))
            // TODO: currently this works, but need more elegant solution
            .pipe(
                retry(3),
                catchError((error) => {
                    this.logger.error(error);
                    return EMPTY;
                }),
                shareReplay()
            );
    }
}

export default Parachain;<|MERGE_RESOLUTION|>--- conflicted
+++ resolved
@@ -6,35 +6,20 @@
 import { U64 } from "@polkadot/types/primitive";
 import { AddressOrPair } from "@polkadot/api/submittable/types";
 import { Logger } from "pino";
-
-<<<<<<< HEAD
-type ParachainConstructorParams = {
-=======
 interface ParachainConstructorParams {
->>>>>>> b9235029
     feedId: U64;
     url: string;
     chain: string;
     logger: Logger;
-<<<<<<< HEAD
     signer: AddressOrPair;
-}
-
-class Parachain {
-    private url: string;
-    private logger: Logger;
-    chain: string;
-    feedId: U64;
-    signer: AddressOrPair;
-=======
 }
 
 class Parachain {
     private readonly url: string;
     private readonly logger: Logger;
-    public chain: string;
-    public feedId: U64;
->>>>>>> b9235029
+    public readonly chain: string;
+    public readonly feedId: U64;
+    public readonly signer: AddressOrPair;
 
     constructor({ feedId, url, chain, logger, signer }: ParachainConstructorParams) {
         this.feedId = feedId;
