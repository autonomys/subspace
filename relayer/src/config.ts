import * as dotenv from "dotenv";
import { ParachainConfigType } from './types';

dotenv.config();

<<<<<<< HEAD
=======
interface Parachain {
  url: string;
  paraId: number;
  // TODO: get chain name from api
  chain: string;
}
>>>>>>> b9235029

interface SourceChain {
  url: string;
<<<<<<< HEAD
  parachains: ParachainConfigType[];
  signerSeed: string;
};

type Config = {
=======
  parachains: Parachain[];
}

interface Config {
  accountSeed: string;
>>>>>>> b9235029
  targetChainUrl: string;
  sourceChainUrls: SourceChain[];
}

// TODO: convert to class
const loadConfig = (): Config => {
  const targetChainUrl = process.env.TARGET_CHAIN_URL;

  if (!targetChainUrl) {
    throw new Error("Target chain endpoint url is not provided");
  }

  return {
    targetChainUrl,
    sourceChainUrls: [
      {
        url: "wss://kusama-rpc.polkadot.io",
        signerSeed: '//Alice',
        parachains: [
          {
            url: "https://kusama-statemine-rpc.paritytech.net",
            paraId: 1000,
            chain: "Statemine",
            signerSeed: '//Bob',
          },
          {
            url: "https://karura.api.onfinality.io/public",
            paraId: 2000,
            chain: "Karura",
            signerSeed: '//Alice',
          },
          {
            url: "https://bifrost-parachain.api.onfinality.io/public",
            paraId: 2001,
            chain: "Bifrost",
            signerSeed: '//Bob',
          },
          {
            url: "https://khala.api.onfinality.io/public",
            paraId: 2004,
            chain: "Khala Network",
            signerSeed: '//Alice',
          },
          {
            url: "https://shiden.api.onfinality.io/public",
            paraId: 2007,
            chain: "Shiden",
            signerSeed: '//Bob',
          },
          {
            url: "https://moonriver.api.onfinality.io/public",
            paraId: 2023,
            chain: "Moonriver",
            signerSeed: '//Alice',
          },
          {
            url: "https://calamari.api.onfinality.io/public",
            paraId: 2084,
            chain: "Calamari",
            signerSeed: '//Bob',
          },
          {
            url: "https://spiritnet.api.onfinality.io/public",
            paraId: 2086,
            chain: "Kilt Spiritnet",
            signerSeed: '//Alice',
          },
          {
            url: "https://basilisk.api.onfinality.io/public",
            paraId: 2090,
            chain: "Basilisk",
            signerSeed: '//Bob',
          },
        ]
      },
    ],
  };
};

export default loadConfig();<|MERGE_RESOLUTION|>--- conflicted
+++ resolved
@@ -3,31 +3,13 @@
 
 dotenv.config();
 
-<<<<<<< HEAD
-=======
-interface Parachain {
-  url: string;
-  paraId: number;
-  // TODO: get chain name from api
-  chain: string;
-}
->>>>>>> b9235029
-
 interface SourceChain {
   url: string;
-<<<<<<< HEAD
   parachains: ParachainConfigType[];
   signerSeed: string;
-};
-
-type Config = {
-=======
-  parachains: Parachain[];
 }
 
 interface Config {
-  accountSeed: string;
->>>>>>> b9235029
   targetChainUrl: string;
   sourceChainUrls: SourceChain[];
 }
